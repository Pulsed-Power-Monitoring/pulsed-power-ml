"""
This module contains functions needed by the Gupta classification algorithm.
"""
from typing import Tuple, Union
import yaml
from pathlib import Path
import numpy as np
import matplotlib.pyplot as plt
from scipy.signal import find_peaks
from scipy.optimize import curve_fit

import tensorflow as tf

from src.pulsed_power_ml.model_framework.data_io import load_fft_file


def read_parameters(parameter_path: str) -> dict:
    """
    Read parameters from a parameter yml file into a dictionary.

    Parameters
    ----------
    parameter_path
        Path to the .yml file.

    Returns
    -------
    Dictionary of parameters.
    """
    param_dic = yaml.safe_load(Path(parameter_path).read_text())
    param_dic['sec_per_fft'] = param_dic['fft_size'] / param_dic['sample_rate']
    param_dic['freq_per_bin'] = param_dic['sample_rate'] / param_dic['fft_size']
    return param_dic


def read_power_data_base(path_to_file: str) -> list:
    """
    Read yaml file containing the apparent power values of all known devices and return a list in this form:
    [(name_0, value_0), (name_1, value_1), ...]

    Parameters
    ----------
    path_to_file
        Path to yaml file

    Returns
    -------
    apparent_power_list
    """
    power_dict = yaml.safe_load(Path(path_to_file).read_text())
    apparent_power_list = list()
    for key, value in power_dict.items():
        apparent_power_list.append((key, value))
    return apparent_power_list


def calculate_background(background_points: np.ndarray) -> np.ndarray:
    """
    Calculates background from input spectra.

    Parameters
    ----------
    background_points
        2D array of spectra to calculate background from.

    Returns
    -------
    Background spectrum.
    """    
    background = background_points.mean(axis=0)
    return background


def subtract_background(raw_spectrum: np.ndarray, background: np.ndarray) -> np.ndarray:
    """
    Subtracts background from spectrum.

    Parameters
    ----------
    raw_spectrum
        Raw spectrum.
    background
        Background to be subtracted from raw spectrum -- needs to have same length as spectrum.

    Returns
    -------
    Background subtracted spectrum
    """
    return raw_spectrum-background


def switch_detected(res_spectrum: np.ndarray, threshold: int) -> Tuple[bool, bool]:
    """
    Scans background subtracted spectrum for switch event 
    (signal larger than input parameter threshold value) 
    to avoid dead time because of background re-calculation.

    Parameters
    ----------
    res_spectrum
        Background subtracted spectrum.
    threshold
        Threshold value

    Returns
    -------
    flag_tuple
        Tuple containing two boolean values, first is True, if a "switch on" event is detected, second is True if
        a "switch off" event ist detected.
    """

    # Normalize cleaned spectrum


    # sum above threshold?
    sum_above_thr = res_spectrum.sum()>threshold
    sum_below_minus_thr = res_spectrum.sum()<-1*threshold

    switchon = False
    switchoff = False
    
    if sum_above_thr:# >= 1:
        #switchon = True # This way for raw specrra minus raw background
        switchoff = True # This way for normed spectra minus normed background

    elif sum_below_minus_thr:# >= 1:
        #switchoff = True # This way for raw specrra minus raw background
        switchon = True # This way for normed spectra minus normed background
        
    return switchon, switchoff
    


def update_background_vector(old_background_vector: np.ndarray, raw_spectrum: np.ndarray) -> np.ndarray:
    """
    Updates an existing background vector by removing the first element 
    and appending the input spectrum at the end.
    
    Parameters
    ----------
    old_background_vector
        Vector of n raw spectra containing x bins each.
    raw_spectrum
        Raw spectrum of length x to be added to the vector.

    Returns
    -------
    np.ndarray((n,x)): updated background_vector
    """
    new_background_vector = np.vstack((old_background_vector[1:], raw_spectrum))
    return new_background_vector


def gaussian(x: float, a: float, mu: float, sigma: float) -> float:
    """
    Gaussian with amplitude.

    Parameters
    ----------
    x
        Independent variable.
    a
        Amplitude
    mu
        Expected value
    sigma
        Sqrt(Variance)

    Returns
    -------
    a * exp(- (x - mu)**2 / (2 * sigma**2) )
    """
    return a * np.exp(-(x - mu)**2 / (2 * sigma**2))


def fit_gaussian_to_peak(frequency_window: np.ndarray, magnitude_window: np.ndarray) -> np.ndarray:
    """
    Fit a gaussian to the data points in **peak_window**

    Parameters
    ----------
    frequency_window
        Array of frequencies (x-values).
    magnitude_window
        Array of corresponding magnitudes (y-values)

    Returns
    -------
    parameters
        Array with [a, mu, sigma]
    """
    # Initial guesses
    a_init = magnitude_window.max()
    mu_init = frequency_window.mean()
    sigma_init = np.sqrt(sum(magnitude_window * (frequency_window - mu_init)**2) / sum(magnitude_window))

    popt, pcov = curve_fit(f=gaussian,
                           xdata=frequency_window,
                           ydata=magnitude_window,
                           p0=[a_init, mu_init, sigma_init],
                           full_output=False)
    return popt


def calculate_feature_vector(cleaned_spectrum: np.ndarray,
                             n_peaks_max: int,
                             fft_size_real: int,
                             sample_rate: int) -> np.ndarray:
    """
    Calculate a feature vector given a cleaned spectrum.

    Parameters
    ----------
    cleaned_spectrum
        Array. Spectrum with background removed.
    n_peaks_max
        Max. number of peaks that are used to calculate features.
    fft_size_real
        Number of points in the real part of the spectrum.
    sample_rate
        Sample rate of the DAQ.

    Returns
    -------
    feature_vector
        Array of length 3 * n_peaks_max of the form: [a_0, mu_0, sigma_0, a_1, mu_1, sigma_1, ...]
    """
    # get peaks
    min_peak_height = 0 * cleaned_spectrum.std()  # This could probably be optimized.
    if abs(cleaned_spectrum.min()) > abs(cleaned_spectrum.max()):
        switch_off_factor = -1
    else:
        switch_off_factor = 1
    peak_indices, peak_properties = find_peaks(x=cleaned_spectrum * switch_off_factor,
                                               height=min_peak_height)


    # remove peaks in the first and last bin of the spectrum (cannot be used for gaussian fit)
    peak_height_list = [(peak_index, peak_height)
                        for peak_index, peak_height in zip(peak_indices, peak_properties['peak_heights'])
                        if peak_index > 0 and peak_index < fft_size_real]

    # select highest peaks if more than n_peaks_max peaks have been found
    if len(peak_height_list) > n_peaks_max:
        peak_height_list = sorted(peak_height_list,
                                  key=lambda x: x[1],
                                  reverse=True)[:n_peaks_max]
        peak_height_list = sorted(peak_height_list,
                                  key=lambda x: x[0])

    # Apply fit and store fit parameters in feature vector
    freq_per_bin = sample_rate / fft_size_real
    feature_vector = np.zeros(3 * n_peaks_max)
    for i, (peak_index, peak_height) in enumerate(peak_height_list):
        frequencies = [j * freq_per_bin + freq_per_bin / 2 for j in [peak_index - 1, peak_index, peak_index + 1]]
        magnitudes = cleaned_spectrum[peak_index - 1:peak_index + 2]
        try:
            a, mu, sigma = fit_gaussian_to_peak(np.array(frequencies), np.array(magnitudes))
        except RuntimeError:
            a=0
            mu=0
            sigma=0
            print("WARNING: FIT NOT POSSIBLE")
        feature_vector[i * 3] = a  # * switch_off_factor For switch off events, amplitudes should be negative
        feature_vector[i * 3 + 1] = mu
        feature_vector[i * 3 + 2] = sigma

    return feature_vector

def gupta_offline_switch_detection(data_point_array: np.array,
                                   window_size: int,
                                   spectrum_type: int = 2,
                                   fft_size: int = 2**17,
                                   step_size: Union[int, None] = None,
                                   threshold: float = 2000,
                                   log_scale: bool = False) -> np.array:
    """
    This function implements the switch detection algorithm according to Gupta.

    Parameters
    ----------
    data_point_array
        Array with respective data points
    window_size
        Number of spectra, that should be included in one window
    fft_size
        Full size of FFT.
    step_size
        Step size for the windows. Default = window_size
    log_scale
        If True, use logarithmic scale for data points.

    Returns
    -------
    switch_array
        Array w/ the same length as data_point_array containing 1s
    """
    if step_size is None:
        step_size = window_size

    spectrum_type_offset = int(spectrum_type * fft_size / 2)

    max_len = len(data_point_array)

    switch_array = np.zeros(max_len)

    dead_time_counter = 0

    for i in range(int(max_len / step_size)):

        if dead_time_counter != 0:
            dead_time_counter -= 1
            continue

        j = i * step_size
        k = i * step_size + window_size
        l = i * step_size + 2 * window_size
        m = i * step_size + 3 * window_size

        raw_background = data_point_array[j:k,
                                          spectrum_type_offset : spectrum_type_offset + int(fft_size / 2)]

        raw_signal = data_point_array[k:l,
                                      spectrum_type_offset : spectrum_type_offset + int(fft_size / 2)]


        background_mean = raw_background.mean(axis=0)
        signal_mean = raw_signal.mean(axis=0)

        if log_scale:
            difference_spectrum = 10 * np.log10(np.max(np.abs(background_mean - signal_mean))) + 30     # Watt to dBm
        else:
            difference_spectrum = np.max(np.abs(background_mean - signal_mean))

        if np.abs(difference_spectrum).max() > threshold:
            switch_array[k:l] = 1 # somewhere in this window a switch has been detected
            switch_array[l:m] = -1 # Dead time
            dead_time_counter = 2 # number of windows that will be skipped

    return switch_array

<<<<<<< HEAD
def tf_switch_detected(res_spectrum: tf.Tensor, threshold: tf.Tensor) -> tf.Tensor:
=======
def tf_switch_detected(res_spectrum: tf.Tensor,
                       threshold: tf.Tensor,
                       verbose: tf.Tensor = tf.constant(False, dtype=tf.bool)) -> Tuple[tf.Tensor, tf.Tensor]:
>>>>>>> 3be626cc
    """
    Determines if min / max peak in res_spectrum is below / above threshold.

    Parameters
    ----------
    res_spectrum
        Background subtracted spectrum.
    threshold
        Threshold value
    verbose
        Increase verbosity is set to True. Default False.

    Returns
    -------
    switch_flag
        True, if switch has been detected.
    """
    if tf.greater_equal(tf.reduce_max(res_spectrum), threshold) or \
        tf.less_equal(tf.reduce_min(res_spectrum), threshold):
            return tf.constant(True, dtype=tf.bool)
    else:
        return tf.constant(False, dtype=tf.bool)

<<<<<<< HEAD
=======
    # sum above threshold?
    spectrum_sum = tf.math.reduce_sum(res_spectrum)
    sum_above_thr = tf.math.greater(spectrum_sum, threshold)
    sum_below_minus_thr = tf.math.less(spectrum_sum, tf.math.multiply(tf.constant(-1, dtype=tf.float32), threshold))

    if verbose:
        tf.print('\n')
        tf.print('# ++++++++++++++++++++++++++++++++++ In "tf_switch_detected" ++++++++++++++++++++++++++++++++++ #')
        tf.print('Threshold = ', threshold)
        tf.print('spectrum_sum = ', spectrum_sum)
        tf.print('sum_above_thr = ', sum_above_thr)
        tf.print('sum_below_minus_thr = ', sum_below_minus_thr)

    return sum_below_minus_thr, sum_above_thr
>>>>>>> 3be626cc

@tf.function
def tf_calculate_gaussian_params_for_peak(x: tf.Tensor, y: tf.Tensor) -> Tuple[tf.Tensor, tf.Tensor, tf.Tensor]:
    """Calculates the parameters of a gaussian function given the values in x and y.

    This is not a fit(!), but an exact calculation. x and y need to be of length 3.

    Parameters
    ----------
    x
        Tensor of shape (3, 1) containing the x values in ascending order.
    y
        Tensor of shape (3, 1) containing the matching y values.

    Returns
    -------
    gauss_params
        Tensor of shape (3, 1) containing the three parameters of a gaussian function.
    """

    z = tf.math.log(y)

    # Defining a bunch of temporary variables to make the equations less messy
    e = x[1]**2 - x[2]**2
    f = z[1] - z[2]
    g = x[1] - x[2]
    h = z[0] - z[1]
    i = x[0]**2 - x[1]**2
    j = x[0] - x[1]

    # calculate parameters of gaussian in quadratic form f(x) = exp(alpha*x^2 + beta*x + gamma)
    alpha = (f * j - g * h) / (e * j - g * i)
    beta = (h - alpha * i) / j
    gamma = z[0] - alpha * x[0]**2 - beta * x[0]

    # calculate the parameters of the gaussian in the exponential form f(x) = a * exp(- (x - b)**2 / 2*c**2)
    c = tf.math.sqrt(-1 / (2 * alpha))
    b = beta * c**2
    a = tf.math.exp(gamma + (b**2 / (2*c**2)))

    return a, b, c

@tf.function(
    input_signature=[tf.TensorSpec(shape=(2**16), dtype=tf.float32),
                     tf.TensorSpec(shape=(), dtype=tf.float32),
                     tf.TensorSpec(shape=(), dtype=tf.int32)]
)
def tf_find_peaks(data: tf.Tensor,
                  min_height: tf.Tensor,
                  min_output_length: tf.Tensor = tf.constant(10, dtype=tf.int32)) -> Tuple[tf.Tensor, tf.Tensor]:
    """Find peaks in 1-D tensor x.

    Considers three values at a time, if the max value is located at the center of the window (length=3) a peak is found.

    Parameters
    ----------
    data
        1-D tensor containing the data
    min_height
        Minimum height of peaks
    min_output_length
        Minimum length of output tensor

    Returns
    -------
    peak_indices, peak_heights
    """
    # use max pool to get maximum value in a windows of three points
    max_pool = tf.nn.max_pool1d(tf.reshape(data, (1, -1, 1)),
                                ksize=3,
                                strides=1,
                                padding='VALID')

    # check where the max value in a window of three is equal to the data point at the same position -> peak
    equal = tf.math.equal(tf.reshape(max_pool, (-1, )), data[1:-1])

    # only consider peaks greater or equal to min_height
    above_min_height = tf.math.less(x=min_height, y=data)

    equal = tf.math.logical_and(equal, above_min_height[1:-1])

    # add two false values to match the shape of the input
    equal = tf.concat([tf.constant([False], dtype=tf.bool),
                       equal,
                       tf.constant([False], dtype=tf.bool)],
                      axis=0)

    # get the peak indices
    peak_indices = tf.cast(x=tf.where(equal),
                           dtype=tf.int32)

    # get the peak heights
    peak_heights = tf.gather_nd(params=data, indices=peak_indices)

    return peak_indices, peak_heights


def tf_calculate_background(background_points: tf.Tensor) -> tf.Tensor:
    """
    Calculates background from input spectra.

    Parameters
    ----------
    background_points
        2D array of spectra to calculate background from.

    Returns
    -------
    Background spectrum.
    """
    background = tf.math.reduce_mean(
        input_tensor=background_points,
        axis=0,
        name="calculate_background"
    )
    return background


def tf_subtract_background(raw_spectrum: tf.Tensor, background: tf.Tensor) -> tf.Tensor:
    """
    Subtracts background from spectrum.

    Parameters
    ----------
    raw_spectrum
        Raw spectrum.
    background
        Background to be subtracted from raw spectrum -- needs to have same length as spectrum.

    Returns
    -------
    Background subtracted spectrum
    """
    return tf.math.subtract(x=raw_spectrum, y=background, name="subtract_background")


@tf.function(
    input_signature=[
        tf.TensorSpec(shape=(2**16), dtype=tf.float32),
        tf.TensorSpec(shape=(), dtype=tf.int32),
        tf.TensorSpec(shape=(), dtype=tf.int32),
        tf.TensorSpec(shape=(), dtype=tf.int32)
    ]
)
def tf_calculate_feature_vector(cleaned_spectrum: tf.Tensor,
                                n_peaks_max: tf.Tensor,
                                fft_size_real: tf.Tensor,
                                sample_rate: tf.Tensor) -> tf.Tensor:
    """
    Calculate a feature vector given a cleaned spectrum.

    Parameters
    ----------
    cleaned_spectrum
        Array. Spectrum with background removed.
    n_peaks_max
        Max. number of peaks that are used to calculate features.
    fft_size_real
        Number of points in the real part of the spectrum.
    sample_rate
        Sample rate of the DAQ.

    Returns
    -------
    feature_vector
        Array of length 3 * n_peaks_max of the form: [a_0, mu_0, sigma_0, a_1, mu_1, sigma_1, ...]
    """
    # min_peak_height = 4 * tf.math.reduce_std(input_tensor=cleaned_spectrum,
    #                                          axis=0,
    #                                          name="min_peak_height")

    # ToDo: Is min peak height necessary?
    min_peak_height = tf.constant(0, dtype=tf.float32)
    # Determine if peaks have positive or negative amplitude
    switch_off_factor = tf.cond(
        pred=tf.math.less(
            x=tf.math.abs(tf.math.reduce_min(cleaned_spectrum)),
            y=tf.math.abs(tf.math.reduce_max(cleaned_spectrum))
        ),
        true_fn=lambda: tf.constant([1], dtype=tf.float32, name="switch_off_factor"),
        false_fn=lambda: tf.constant([-1], dtype=tf.float32, name="switch_off_factor")
    )

    # Get peaks
    peak_indices, peak_heights = tf_find_peaks(data=cleaned_spectrum * switch_off_factor,
                                               min_height=min_peak_height,
                                               min_output_length=n_peaks_max)

    # select only the highest n_peaks_max peaks
    _, indices_unsorted = tf.math.top_k(
        input=peak_heights,
        k=n_peaks_max,
        name="k_largest_peaks",
    )

    indices = tf.sort(values=indices_unsorted)

    # k_largest_peaks_indices = tf.gather_nd(params=tf.reshape(peak_indices, (-1)),
    #                                        indices=tf.reshape(indices, (-1, 1)))

    k_largest_peaks_indices = tf.gather_nd(peak_indices,
                                           indices=tf.reshape(indices, (-1, 1)))


    k_largest_peaks_lower_indices = k_largest_peaks_indices - 1
    k_largest_peaks_higher_indices = k_largest_peaks_indices + 1

    # fit gaussian to every peak
    freq_per_bin = tf.cast(x=(sample_rate / fft_size_real), dtype=tf.float32)
    # ToDo: There is probably a more efficient way to implement this loop (see tf.while_loop)
    feature_vector = tf.TensorArray(
        dtype=tf.float32,
        size=n_peaks_max * 3,
        dynamic_size=False
    )
    for i in tf.range(tf.size(k_largest_peaks_indices)):
        low_index = k_largest_peaks_lower_indices[i]
        mid_index = k_largest_peaks_indices[i]
        high_index = k_largest_peaks_higher_indices[i]

        frequencies = tf.cast(
            x=tf.stack([low_index, mid_index, high_index], axis=0),
            dtype=tf.float32
        ) * freq_per_bin + freq_per_bin / 2

        amplitudes = cleaned_spectrum[low_index[0]:high_index[0]+1]

        a, mu, sigma = tf_calculate_gaussian_params_for_peak(
            x=frequencies,
            y=amplitudes * switch_off_factor
        )

        feature_vector = feature_vector.write(i*3, a * switch_off_factor)
        feature_vector = feature_vector.write(i*3+1, mu)
        feature_vector = feature_vector.write(i*3+2, sigma)


    feature_tensor = feature_vector.stack()

    feature_vector.close()
    return feature_tensor

@tf.function(
    input_signature=[
        tf.TensorSpec(shape=(2**16), dtype=tf.float32),
        tf.TensorSpec(shape=(), dtype=tf.bool)
    ])
def tf_transform_spectrum(new_spectrum: tf.Tensor, reverse: tf.Tensor) -> tf.Tensor:
    """
    Function to transform apparent power spectra from the new and probably correct flowgraph to be more like the
    training data, which have been produced w/ an old and incorrect version of the flowgraph.
    As soon as trainind data and inference is done w/ the exact same flowgraph, this function can be removed.

    Parameters
    ----------
    new_spectrum
        Apparent power spectrum
    reverse
        If True, output will be additionally reversed.

    Returns
    -------
    transformed_apparent_power_spectrum
    """

    factor = tf.constant(0.5002719012720522, dtype=tf.float32)

    offset = tf.constant(-8.881469725920565, dtype=tf.float32)

    new_spectrum_dbm = 10 * tf.math.log(new_spectrum) / tf.math.log(tf.constant(10, dtype=tf.float32)) + 30

    transformed_spectrum_dbm = tf.math.add(
        tf.math.multiply(new_spectrum_dbm, factor),
        offset
    )

    transformed_apparent_power_spectrum = tf.math.pow(
        tf.constant(10, dtype=tf.float32),
        tf.math.multiply(
            tf.math.subtract(
                transformed_spectrum_dbm,
                tf.constant(30, dtype=tf.float32)
            ),
            tf.constant(0.1, dtype=tf.float32)
        )
    )

    if reverse:
        return tf.reverse(transformed_apparent_power_spectrum, axis=tf.constant([0]))
    else:
        return transformed_apparent_power_spectrum<|MERGE_RESOLUTION|>--- conflicted
+++ resolved
@@ -339,13 +339,9 @@
 
     return switch_array
 
-<<<<<<< HEAD
-def tf_switch_detected(res_spectrum: tf.Tensor, threshold: tf.Tensor) -> tf.Tensor:
-=======
 def tf_switch_detected(res_spectrum: tf.Tensor,
                        threshold: tf.Tensor,
-                       verbose: tf.Tensor = tf.constant(False, dtype=tf.bool)) -> Tuple[tf.Tensor, tf.Tensor]:
->>>>>>> 3be626cc
+                       verbose: tf.Tensor = tf.constant(False, dtype=tf.bool)) -> tf.Tensor:
     """
     Determines if min / max peak in res_spectrum is below / above threshold.
 
@@ -363,29 +359,21 @@
     switch_flag
         True, if switch has been detected.
     """
-    if tf.greater_equal(tf.reduce_max(res_spectrum), threshold) or \
-        tf.less_equal(tf.reduce_min(res_spectrum), threshold):
+    spectrum_min = tf.reduce_min(res_spectrum)
+    spectrum_max = tf.reduce_max(res_spectrum)
+
+    if tf.math.equal(verbose, tf.constant(True, dtype=tf.bool)):
+        tf.print('\n')
+        tf.print('# ++++++++++++++++++++++++++++++++++ In "tf_switch_detection()" ++++++++++++++++++++++++++++++++++ #')
+        tf.print('Threshold = ', threshold)
+        tf.print('spectrum_min = ', spectrum_min)
+        tf.print('spectrum_max = ', spectrum_max)
+
+    if tf.greater_equal(spectrum_max, threshold) or \
+        tf.less_equal(spectrum_min, threshold):
             return tf.constant(True, dtype=tf.bool)
     else:
         return tf.constant(False, dtype=tf.bool)
-
-<<<<<<< HEAD
-=======
-    # sum above threshold?
-    spectrum_sum = tf.math.reduce_sum(res_spectrum)
-    sum_above_thr = tf.math.greater(spectrum_sum, threshold)
-    sum_below_minus_thr = tf.math.less(spectrum_sum, tf.math.multiply(tf.constant(-1, dtype=tf.float32), threshold))
-
-    if verbose:
-        tf.print('\n')
-        tf.print('# ++++++++++++++++++++++++++++++++++ In "tf_switch_detected" ++++++++++++++++++++++++++++++++++ #')
-        tf.print('Threshold = ', threshold)
-        tf.print('spectrum_sum = ', spectrum_sum)
-        tf.print('sum_above_thr = ', sum_above_thr)
-        tf.print('sum_below_minus_thr = ', sum_below_minus_thr)
-
-    return sum_below_minus_thr, sum_above_thr
->>>>>>> 3be626cc
 
 @tf.function
 def tf_calculate_gaussian_params_for_peak(x: tf.Tensor, y: tf.Tensor) -> Tuple[tf.Tensor, tf.Tensor, tf.Tensor]:
