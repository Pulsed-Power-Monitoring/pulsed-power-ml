"""
This module implements the gupta model using the TensorFlow Python API in order to enable an export of
an instance of this model.
"""
from typing import Tuple

import tensorflow as tf
from tensorflow import keras

from src.pulsed_power_ml.models.gupta_model.gupta_utils import tf_switch_detected
from src.pulsed_power_ml.models.gupta_model.gupta_utils import tf_calculate_feature_vector
from src.pulsed_power_ml.models.gupta_model.gupta_utils import tf_transform_spectrum


# Define some constants
N_PEAKS_MAX = 9
DATA_POINT_SIZE = 3 * 2**16 + 4

class TFGuptaClassifierOLD(keras.Model):

    def __init__(self,
                 window_size: tf.Tensor = tf.constant(10, dtype=tf.int32),
                 step_size: tf.Tensor = tf.constant(1, dtype=tf.int32),
                 switch_threshold: tf.Tensor = tf.constant(55, dtype=tf.float32),
                 fft_size_real: tf.Tensor = tf.constant(2**16, dtype=tf.int32),
                 sample_rate: tf.Tensor = tf.constant(2_000_000, dtype=tf.int32),
                 n_known_appliances: tf.Tensor = tf.constant(10, dtype=tf.int32),
                 spectrum_type: tf.Tensor = tf.constant(2, dtype=tf.int32),
                 # n_peaks_max: tf.Tensor = tf.constant(10, dtype=tf.int32),
                 apparent_power_list: tf.Tensor = tf.constant(value=tf.zeros([10]),
                                                              dtype=tf.float32),
                 n_neighbors: tf.Tensor = tf.constant(3, dtype=tf.int32),
                 distance_threshold: tf.Tensor = tf.constant(10, dtype=tf.float32),
                 training_data_features: tf.Tensor = tf.constant(1, dtype=tf.float32),
                 training_data_labels: tf.Tensor = tf.constant(1, dtype=tf.float32),
                 verbose: tf.Tensor = tf.constant(False, dtype=tf.bool),
                 reverse_input: tf.Tensor = tf.constant(False, dtype=tf.bool),
                 name="TFGuptaClassifierOLD",
                 **kwargs
                 ) -> None:
        """
        Instantiation method for the Gupta classifier.

        Parameters
        ----------
        window_size
            Number of spectra for background_window, switching_window and classification_window.
            Default = 10.
        step_size
            Step size for rolling window approach. Default = 1.
        switch_threshold
            Threshold for the switch detection algorithm (in dBm).
        fft_size_real
            Number of points in the spectrum (original FFT size / 2).
        sample_rate
            Sample rate of the DAQ.
        n_known_appliances
            Number of known appliances.
        spectrum_type
            Determines which spectrum is used. 0: voltage, 1: current, 2: apparent power
        switching_offset
            Number of frames to skip after a switching event has been detected before classifying the event.
        n_peaks_max
            Max. number of peaks, which are used to calculate features.
        apparent_power_list
            Tensor containing the apparent power per application. The order of the values is the same as
            for the labels for the KNN classifier.
        n_neighbors
            Number of nearest neighbors which should be checked during the classification.
        knn_weights
            How to weight the distance of al neighbors.
        distance_threshold
            If distance to the nearest neighbor is above this threshold, an event is classified as "other"
        training_data_features
            Unscaled (!) features of the training data
        training_data_labels
            Corresponding labels for the provided training data
        verbose
            If True, increase verbosity.
        reverse_input
            If True, reverse input tensors
        """
        super(TFGuptaClassifierOLD, self).__init__(name=name, **kwargs)

        # verbose flag
        self.verbose = verbose

        # reverse flag
        self.reverse_input = reverse_input

        # Parameters
        self.fft_size_real = fft_size_real
        self.sample_rate = sample_rate
        self.n_known_appliances = n_known_appliances
        self.spectrum_type = spectrum_type
        self.n_peaks_max = tf.constant(N_PEAKS_MAX,
                                       dtype=tf.int32)
        self.switch_threshold = switch_threshold

        # kNN-Classifier
        self.n_neighbors = n_neighbors
        self.distance_threshold = distance_threshold

        # Containers
        self.current_state_vector = tf.Variable(tf.zeros(shape=(n_known_appliances + 1),
                                                         dtype=tf.float32),
                                                dtype=tf.float32,
                                                trainable=False,
                                                name='current_state_vector')

        # Container for rolling window
        self.window_size = window_size
        self.step_size = step_size
        self.window = tf.Variable(
            initial_value=tf.zeros(shape=(3 * self.window_size, self.fft_size_real),
                                   dtype=tf.float32),
            dtype=tf.float32,
            trainable=False,
            name='window'
        )
        self.n_frames_in_window = tf.Variable(initial_value=0,
                                              dtype=tf.int32,
                                              trainable=False,
                                              name='n_frames_in_window')

        # Apparent Power data base
        self.apparent_power_list = apparent_power_list

        # Training data for KNN
        self.training_data_features_raw = training_data_features
        self.training_data_labels = training_data_labels

        self.scale_tensor = tf.Variable(initial_value=tf.ones(shape=(3 * self.n_peaks_max, 1), dtype=tf.float32),
                                        dtype=tf.float32,
                                        trainable=False,
                                        shape=(3 * self.n_peaks_max, 1))

        self.scale_tensor.assign(
            tf.reduce_max(
                input_tensor=tf.expand_dims(tf.math.abs(training_data_features), axis=-1),
                axis=0,
                keepdims=False
            )
        )

        self.training_data_features_scaled = tf.math.divide_no_nan(self.training_data_features_raw,
                                                                   self.scale_tensor[:,0])

        self.feature_vector = tf.Variable(
            initial_value=tf.ones(shape=(3 * self.n_peaks_max, 1), dtype=tf.float32),
            dtype=tf.float32,
            trainable=False,
            shape=(3 * self.n_peaks_max, 1)
        )

        return

    @tf.function(
        input_signature=[tf.TensorSpec(shape=(3 * N_PEAKS_MAX, 1), dtype=tf.float32)]
    )
    def call_knn(self, input: tf.Tensor) -> Tuple[tf.Tensor, tf.Tensor]:
        """
        Method to use this model for inference.

        Parameters
        ----------
        input
            Tensor consisting of one feature vector.

        Returns
        -------
        distances, label
            distances to the nearest neighbors
            label: Tensor containing the classification result.
        """
        # Shape must be (n_features, 1) for both
        scaled_input = tf.math.divide_no_nan(input,
                                             self.scale_tensor)

        difference_vectors = tf.math.subtract(
            self.training_data_features_scaled,
            scaled_input[:,0])

        distances = tf.norm(difference_vectors, axis=1)

        neg_k_smallest_distances, k_smallest_indices = tf.math.top_k(
            input=distances * -1,
            k=self.n_neighbors,
            name="FindKNearestNeighbors"
        )

        k_smallest_distances = tf.math.multiply(neg_k_smallest_distances,
                                                tf.constant(-1, dtype=tf.float32))

        label_tensor = tf.gather(
            params=self.training_data_labels,
            indices=k_smallest_indices
        )

        if tf.math.equal(tf.math.reduce_min(k_smallest_distances), tf.constant(0, dtype=tf.float32)):
            # if distance to one point is zero, all other points are ignored (similar to scikit-learn implementation)
            result_tensor = self.training_data_labels[k_smallest_indices[0]]

        else:
            # weight classes with distances (similar to scikit learns weights="distance" weighting)
            weighted_label_tensor = label_tensor / tf.expand_dims(k_smallest_distances,
                                                                  axis=-1)

            # Determine the class
            temp_a = tf.reduce_sum(weighted_label_tensor, axis=0)
            result_index = tf.argmax(temp_a)

            # Create result tensor (one-hot encoded w/ length=N+1)
            result_tensor = tf.one_hot(indices=result_index,
                                       depth=self.training_data_labels.shape[1])

        if self.verbose:
            tf.print('\n')
            tf.print('# +++++++++++++++++++++++++++++++++++++ In "call_knn()" +++++++++++++++++++++++++++++++++++++ #')
            tf.print('Feature vector "input" = ', input, summarize=-1)
            tf.print('distances = ', distances, summarize=-1)
            tf.print('k_smallest_distances = ', k_smallest_distances, summarize=-1)
            tf.print('result_tensor = ', result_tensor, summarize=-1)

<<<<<<< HEAD
=======
        return k_smallest_distances, result_tensor

>>>>>>> 3be626cc
    @tf.function(
        input_signature=[tf.TensorSpec(shape=(DATA_POINT_SIZE), dtype=tf.float32)]
    )
    def call(self, X: tf.Tensor) -> tf.Tensor:
        """
        Prediction method of the Gupta classifier.

        Parameters
        ----------
        X
            One data point containing spectra, power and phase data.

        Returns
        -------
        y
            state_vector containing the current estimated power for each appliance.
        """
        orig_spectrum, apparent_power = self.crop_data_point(X)

        # Transform spectrum
        spectrum = tf_transform_spectrum(orig_spectrum, self.reverse_input)

        # Verbosity
        if self.verbose:
            tf.print('\n')
            tf.print('# +++++++++++++++++++++++++++++++++++++ In "call()" +++++++++++++++++++++++++++++++++++++ #')
            top_k_values, top_k_indices = tf.math.top_k(input=spectrum, k=5)
            tf.print('Indices of top 5 entries in input (transformed) = ', top_k_indices, summarize=-1)
            tf.print('Values of top 5 entries in input (transformed) = ', top_k_values, summarize=-1)
            tf.print('Min entry in input = ', tf.math.reduce_min(spectrum))
            tf.print('Mean value of input = ', tf.math.reduce_mean(spectrum))
            tf.print('Number of entries in background = ', self.current_background_size)
            tf.print('Switching offset = ', self.switching_offset)
            tf.print('Skip frame = ', self.skip_data_point)
            tf.print('Number of frames skipped = ', self.n_data_points_skipped)

        # If data point is all exactly -1, reset internal states
        if tf.math.reduce_all(tf.math.equal(x=X, y=tf.math.multiply(-1.0, tf.ones_like(X, dtype=tf.float32)))):
            self.reset_internal_states()
            return self.current_state_vector

<<<<<<< HEAD
        # #+++++++++++++++++++++++# #
        # #+++ Crop data point +++# #
        # #+++++++++++++++++++++++# #
        raw_spectrum, apparent_power = self.crop_data_point(X)
        spectrum = 10.0 * tf.math.log(raw_spectrum) / tf.math.log(10.0) + 30.0

        # #++++++++++++++++++++++++++++++++++++++++++++++++++++++++++++++# #
        # #+++ Check if there are enough frames in the current window +++# #
        # #++++++++++++++++++++++++++++++++++++++++++++++++++++++++++++++# #
        self.update_window(spectrum)
        if tf.math.less(self.n_frames_in_window, self.window_size * 3):
=======
        # If a switching event has been detected and self.switching_offset is not 0, skip frames before attempting
        # a classification
        # ToDo: Rework if-block
        if tf.math.equal(self.skip_data_point, tf.constant(True, dtype=tf.bool)):

            # Not enough data points have been skipped yet
            if tf.math.less(self.n_data_points_skipped, self.switching_offset):
                self.n_data_points_skipped.assign(tf.math.add(self.n_data_points_skipped, 1))

                return self.get_current_state_vector()

            # Enough data points have been skipped, do the classification now
            else:

                # calculate mean background
                current_background = tf_calculate_background(self.background_vector)

                # Get cleaned spectrum
                cleaned_spectrum = tf_subtract_background(raw_spectrum=spectrum,
                                                          background=current_background)

                # Classify
                self.current_state_vector.assign(
                    self.classify_switching_event(
                        cleaned_spectrum=cleaned_spectrum,
                        current_apparent_power=apparent_power
                    )
                )

                # clear background vector
                self.clear_background_vector()

                # reset skip flag
                self.skip_data_point.assign(False)

                # reset skipped frames counter
                self.n_data_points_skipped.assign(
                    tf.constant(0, dtype=tf.int32)
                )

                # return new state vector
                return self.current_state_vector

        # 1. Step: Check if background vector is full
        # ToDo: Rework this if-block
        if tf.math.greater(self.background_n, self.current_background_size):
            # Add current data point to background vector and return last state vector
            tf.cond(
                pred=tf.math.less(self.current_background_size, self.background_n),
                true_fn=lambda: self.add_input_to_bk(spectrum),
                false_fn=lambda: self.replace_input_in_bk(spectrum),
            )

>>>>>>> 3be626cc
            self.current_state_vector.assign(
                self.calculate_unknown_apparent_power(current_apparent_power=apparent_power)
            )
            return self.current_state_vector

        # ++++++++++++++++++++++++++++++++++# #
        # #+++ Switching Event Detection +++# #
        # #+++++++++++++++++++++++++++++++++# #

        # calculate mean background
        current_background = tf.math.reduce_mean(
            input_tensor=self.window[:self.window_size],
            axis=0,
            name='calculate_mean_background'
        )

        # calculate mean "signal"
        current_signal = tf.math.reduce_mean(
            input_tensor=self.window[self.window_size:2 * self.window_size],
            axis=0,
            name='calculate_mean_signal'
        )

        # Calculate difference spectrum
        difference_spectrum = tf.math.subtract(
            x=current_signal,
            y=current_background,
            name='calculate_difference_spectrum'
        )

<<<<<<< HEAD
        # Switching Event Detected?
        switch_flag = tf_switch_detected(difference_spectrum, self.switch_threshold)

        if not switch_flag:
            # include step size
            self.n_frames_in_window.assign(
                tf.math.subtract(
                    x=self.n_frames_in_window,
                    y=self.step_size
                )
            )
=======
        event_detected_flag = tf_switch_detected(res_spectrum=cleaned_spectrum_normed,
                                                 threshold=tf.constant(30, dtype=tf.float32),
                                                 verbose=self.verbose)


        if self.verbose:
            tf.print('Event detected flag = ', event_detected_flag)

        # ToDo: Rework if-block
        # No switch detected (True NOT in event_detected_flag):
        if tf.math.logical_and(tf.math.equal(tf.constant(value=False, dtype=tf.bool), event_detected_flag[0]),
                               tf.math.equal(tf.constant(value=False, dtype=tf.bool), event_detected_flag[1])):
            # add spectrum to background vector and return last state vector
            tf.cond(
                pred=tf.math.less(self.current_background_size, self.background_n),
                true_fn=lambda: self.add_input_to_bk(spectrum),
                false_fn=lambda: self.replace_input_in_bk(spectrum),
            )

>>>>>>> 3be626cc
            self.current_state_vector.assign(
                self.calculate_unknown_apparent_power(current_apparent_power=apparent_power)
            )

            return self.current_state_vector

        # #++++++++++++++++++++++# #
        # #+++ Classification +++# #
        # #++++++++++++++++++++++# #
        clf_spectrum = tf.math.reduce_mean(
            input_tensor=self.window[2 * self.window_size:],
            axis=0,
            name='calculate_mean_clf_spectrum'
        )

        self.current_state_vector.assign(
            self.classify_switching_event(
                cleaned_spectrum=clf_spectrum,
                current_apparent_power=apparent_power
            )
        )

        # Clear window to take account of the new baseline
        self.clear_window()

        self.current_state_vector.assign(
            self.calculate_unknown_apparent_power(current_apparent_power=apparent_power)
        )
        return self.current_state_vector

    def predict(self, X: tf.Tensor) -> tf.Tensor:
        """
        Wrapper for call method

        Parameters
        ----------
        X

        Returns
        -------

        """
        return self.call(X)

    def crop_data_point(self, X: tf.Tensor) -> Tuple[tf.Tensor, tf.Tensor]:
        """
        One data point consists of multiple spectra and quantities. For this algorithm, however, only a subset is
        needed. This functions removes all unnecessary values from a data point.

        Parameters
        ----------
        X
            One data point.

        Returns
        -------
        cropped_data_point:
            Tuple: (spectrum, apparent_power)
        """
        i = self.spectrum_type * self.fft_size_real
        j = (self.spectrum_type + 1) * self.fft_size_real
        spectrum = X[i:j]
        apparent_power = X[-2]
        return spectrum, apparent_power

    def calculate_state_vector(self,
                               event_class: tf.Tensor) -> tf.Tensor:
        """
        Given the current state vector and a classification results, return an updated state vector.

        Parameters
        ----------
        event_class
            One-hot encoded array of length 2N+1 (N is the number of known appliances).

        Returns
        -------
        updated_state_vector
        """

        # updated_state_vector = copy.deepcopy(self.current_state_vector)

        event_index = tf.math.argmax(event_class, output_type=tf.int32)

        new_state_vector = tf.case(
            pred_fn_pairs=[
                # Case 1: Known appliance is switched on
                (tf.math.less(event_index, self.n_known_appliances),
                 lambda: tf.tensor_scatter_nd_update(tensor=self.current_state_vector,
                                                     indices=[[event_index]],
                                                     updates=[self.apparent_power_list[event_index]])),

                # Case 2: Known appliance is switched off
                (tf.math.logical_and(tf.math.greater_equal(event_index, self.n_known_appliances),
                                     tf.math.less(event_index, tf.math.multiply(self.n_known_appliances,
                                                                                tf.constant(2, dtype=tf.int32)))),
                 lambda: tf.tensor_scatter_nd_update(tensor=self.current_state_vector,
                                                     indices=[[tf.math.subtract(event_index, self.n_known_appliances)]],
                                                     updates=[tf.constant(0, dtype=tf.float32)])),
            ],
            default=lambda: self.current_state_vector
        )

        # self.current_state_vector = new_state_vector

        return new_state_vector

    def calculate_unknown_apparent_power(self, current_apparent_power: tf.Tensor) -> tf.Tensor:
        """
        Calculate an updated version of the state vector with an updated value of "unknown".

        Parameters
        ----------
        current_apparent_power
            Current, total value of apparent power

        Returns
        -------
        updated_state_vector
        """
        # updated_state_vector = copy.deepcopy(self.current_state_vector)
        known_power = tf.math.reduce_sum(self.current_state_vector[:-1])
        power_difference = tf.math.subtract(current_apparent_power, known_power)
        unknown_power = tf.math.maximum(power_difference,
                                        tf.constant(0, dtype=tf.float32))
        updated_state_vector = tf.concat([self.current_state_vector[:-1],
                                          tf.expand_dims(unknown_power, axis=0)],
                                         axis=0)
        return updated_state_vector

    def classify_switching_event(self,
                                 cleaned_spectrum: tf.Tensor,
                                 current_apparent_power: tf.Tensor) -> tf.Tensor:
        """
        Classify a switching event based on the cleaned spectrum.

        Parameters
        ----------
        cleaned_spectrum
            Array containing the cleaned spectrum.
        current_apparent_power
            Total of the apparent power.
        Returns
        -------
        updated_state_vector
        """
<<<<<<< HEAD
=======
        # 1. Calculate feature vector
>>>>>>> 3be626cc
        self.feature_vector.assign(tf_calculate_feature_vector(cleaned_spectrum=cleaned_spectrum,
                                                               n_peaks_max=self.n_peaks_max,
                                                               fft_size_real=self.fft_size_real,
                                                               sample_rate=self.sample_rate))


        # 2. Classify event
        distances, event_class = self.call_knn(self.feature_vector)

        # If any of the distances is nan, do not change the state vector. Just return the current
        # state vector instead.
        if tf.math.equal(tf.math.reduce_any(tf.math.is_nan(distances)),
                         tf.constant(True)):
            return self.current_state_vector

        # Check if known or unknown event via the smallest distance
        event_class = tf.cond(
            pred=tf.math.greater(tf.math.reduce_min(distances), self.distance_threshold),
            true_fn=lambda: tf.one_hot(indices=self.n_known_appliances,
                                       depth=tf.math.add(self.n_known_appliances, tf.constant(1, dtype=tf.int32))),
            false_fn=lambda: event_class
        )

        # 3. Update current state vector accordingly
        self.current_state_vector.assign(self.calculate_state_vector(event_class=event_class))

        # 4. Update current state vector's power value for "unknown"
        self.current_state_vector.assign(
            self.calculate_unknown_apparent_power(current_apparent_power=current_apparent_power)
        )

        return self.current_state_vector

    def update_window(self, input: tf.Tensor) -> None:
        """
        Function to add spectrum to window and, if necessary, increase frames counter.

        Parameters
        ----------
        input
            Spectrum
        """
        self.window_eviction(input)

        if tf.math.less(self.n_frames_in_window, self.window_size * 3):

            self.n_frames_in_window.assign(
                tf.add(
                    self.n_frames_in_window,
                    tf.constant(1, dtype=tf.int32)
                )
            )

        return None

    def window_eviction(self, input: tf.Tensor) -> None:
        """
<<<<<<< HEAD
        Function to replace the oldest spectrum in window with **input**.
=======
        Function to replace the oldest spectrum in background collection with **input**.
>>>>>>> 3be626cc

        Parameters
        ----------
        input
            Spectrum to be added to the current window.
        """
        self.window.assign(
            tf.tensor_scatter_nd_update(
                tensor=tf.roll(input=self.window, shift=1, axis=0),
                indices=tf.constant([[0]], dtype=tf.int32),
                updates=tf.reshape(input, shape=(1, -1))
            )
        )
        return None

    def clear_window(self) -> None:
        """
        Clear window and reset current number of frames in window.
        """
        self.window.assign(
            tf.zeros(shape=(self.window_size * 3, self.fft_size_real))
        )

        self.n_frames_in_window.assign(
            tf.constant(value=0,
                        dtype=tf.int32)
        )
        return None

    def reset_internal_states(self) -> None:
        """
        Function to reset state vector, window and skipped frames variables.
        """
        self.clear_window()
        self.current_state_vector.assign(
            tf.zeros(shape=(self.n_known_appliances + 1), dtype=tf.float32)
        )
<<<<<<< HEAD
=======
        self.n_data_points_skipped.assign(0)
        self.skip_data_point.assign(False)
>>>>>>> 3be626cc
        return<|MERGE_RESOLUTION|>--- conflicted
+++ resolved
@@ -16,7 +16,7 @@
 N_PEAKS_MAX = 9
 DATA_POINT_SIZE = 3 * 2**16 + 4
 
-class TFGuptaClassifierOLD(keras.Model):
+class TFGuptaClassifier(keras.Model):
 
     def __init__(self,
                  window_size: tf.Tensor = tf.constant(10, dtype=tf.int32),
@@ -35,7 +35,7 @@
                  training_data_labels: tf.Tensor = tf.constant(1, dtype=tf.float32),
                  verbose: tf.Tensor = tf.constant(False, dtype=tf.bool),
                  reverse_input: tf.Tensor = tf.constant(False, dtype=tf.bool),
-                 name="TFGuptaClassifierOLD",
+                 name="TFGuptaClassifier",
                  **kwargs
                  ) -> None:
         """
@@ -80,7 +80,7 @@
         reverse_input
             If True, reverse input tensors
         """
-        super(TFGuptaClassifierOLD, self).__init__(name=name, **kwargs)
+        super(TFGuptaClassifier, self).__init__(name=name, **kwargs)
 
         # verbose flag
         self.verbose = verbose
@@ -222,11 +222,8 @@
             tf.print('k_smallest_distances = ', k_smallest_distances, summarize=-1)
             tf.print('result_tensor = ', result_tensor, summarize=-1)
 
-<<<<<<< HEAD
-=======
         return k_smallest_distances, result_tensor
 
->>>>>>> 3be626cc
     @tf.function(
         input_signature=[tf.TensorSpec(shape=(DATA_POINT_SIZE), dtype=tf.float32)]
     )
@@ -244,12 +241,20 @@
         y
             state_vector containing the current estimated power for each appliance.
         """
-        orig_spectrum, apparent_power = self.crop_data_point(X)
-
-        # Transform spectrum
-        spectrum = tf_transform_spectrum(orig_spectrum, self.reverse_input)
-
-        # Verbosity
+        # If data point is all exactly -1, reset internal states
+        if tf.math.reduce_all(tf.math.equal(x=X, y=tf.math.multiply(-1.0, tf.ones_like(X, dtype=tf.float32)))):
+            self.reset_internal_states()
+            return self.current_state_vector
+
+        # #+++++++++++++++++++++++# #
+        # #+++ Crop data point +++# #
+        # #+++++++++++++++++++++++# #
+        raw_spectrum, apparent_power = self.crop_data_point(X)
+        spectrum = 10.0 * tf.math.log(raw_spectrum) / tf.math.log(10.0) + 30.0
+
+        # #++++++++++++++++++++++++++++++++# #
+        # #+++ Print out spectrum (dBm) +++# #
+        # #++++++++++++++++++++++++++++++++# #
         if self.verbose:
             tf.print('\n')
             tf.print('# +++++++++++++++++++++++++++++++++++++ In "call()" +++++++++++++++++++++++++++++++++++++ #')
@@ -258,83 +263,16 @@
             tf.print('Values of top 5 entries in input (transformed) = ', top_k_values, summarize=-1)
             tf.print('Min entry in input = ', tf.math.reduce_min(spectrum))
             tf.print('Mean value of input = ', tf.math.reduce_mean(spectrum))
-            tf.print('Number of entries in background = ', self.current_background_size)
-            tf.print('Switching offset = ', self.switching_offset)
-            tf.print('Skip frame = ', self.skip_data_point)
-            tf.print('Number of frames skipped = ', self.n_data_points_skipped)
-
-        # If data point is all exactly -1, reset internal states
-        if tf.math.reduce_all(tf.math.equal(x=X, y=tf.math.multiply(-1.0, tf.ones_like(X, dtype=tf.float32)))):
-            self.reset_internal_states()
-            return self.current_state_vector
-
-<<<<<<< HEAD
-        # #+++++++++++++++++++++++# #
-        # #+++ Crop data point +++# #
-        # #+++++++++++++++++++++++# #
-        raw_spectrum, apparent_power = self.crop_data_point(X)
-        spectrum = 10.0 * tf.math.log(raw_spectrum) / tf.math.log(10.0) + 30.0
+            tf.print('Number of entries in window = ', self.n_frames_in_window)
+            tf.print('Max window size = ', self.window_size)
+            tf.print('Step size for rolling window = ', self.step_size)
 
         # #++++++++++++++++++++++++++++++++++++++++++++++++++++++++++++++# #
         # #+++ Check if there are enough frames in the current window +++# #
         # #++++++++++++++++++++++++++++++++++++++++++++++++++++++++++++++# #
         self.update_window(spectrum)
         if tf.math.less(self.n_frames_in_window, self.window_size * 3):
-=======
-        # If a switching event has been detected and self.switching_offset is not 0, skip frames before attempting
-        # a classification
-        # ToDo: Rework if-block
-        if tf.math.equal(self.skip_data_point, tf.constant(True, dtype=tf.bool)):
-
-            # Not enough data points have been skipped yet
-            if tf.math.less(self.n_data_points_skipped, self.switching_offset):
-                self.n_data_points_skipped.assign(tf.math.add(self.n_data_points_skipped, 1))
-
-                return self.get_current_state_vector()
-
-            # Enough data points have been skipped, do the classification now
-            else:
-
-                # calculate mean background
-                current_background = tf_calculate_background(self.background_vector)
-
-                # Get cleaned spectrum
-                cleaned_spectrum = tf_subtract_background(raw_spectrum=spectrum,
-                                                          background=current_background)
-
-                # Classify
-                self.current_state_vector.assign(
-                    self.classify_switching_event(
-                        cleaned_spectrum=cleaned_spectrum,
-                        current_apparent_power=apparent_power
-                    )
-                )
-
-                # clear background vector
-                self.clear_background_vector()
-
-                # reset skip flag
-                self.skip_data_point.assign(False)
-
-                # reset skipped frames counter
-                self.n_data_points_skipped.assign(
-                    tf.constant(0, dtype=tf.int32)
-                )
-
-                # return new state vector
-                return self.current_state_vector
-
-        # 1. Step: Check if background vector is full
-        # ToDo: Rework this if-block
-        if tf.math.greater(self.background_n, self.current_background_size):
-            # Add current data point to background vector and return last state vector
-            tf.cond(
-                pred=tf.math.less(self.current_background_size, self.background_n),
-                true_fn=lambda: self.add_input_to_bk(spectrum),
-                false_fn=lambda: self.replace_input_in_bk(spectrum),
-            )
-
->>>>>>> 3be626cc
+
             self.current_state_vector.assign(
                 self.calculate_unknown_apparent_power(current_apparent_power=apparent_power)
             )
@@ -365,7 +303,6 @@
             name='calculate_difference_spectrum'
         )
 
-<<<<<<< HEAD
         # Switching Event Detected?
         switch_flag = tf_switch_detected(difference_spectrum, self.switch_threshold)
 
@@ -377,27 +314,6 @@
                     y=self.step_size
                 )
             )
-=======
-        event_detected_flag = tf_switch_detected(res_spectrum=cleaned_spectrum_normed,
-                                                 threshold=tf.constant(30, dtype=tf.float32),
-                                                 verbose=self.verbose)
-
-
-        if self.verbose:
-            tf.print('Event detected flag = ', event_detected_flag)
-
-        # ToDo: Rework if-block
-        # No switch detected (True NOT in event_detected_flag):
-        if tf.math.logical_and(tf.math.equal(tf.constant(value=False, dtype=tf.bool), event_detected_flag[0]),
-                               tf.math.equal(tf.constant(value=False, dtype=tf.bool), event_detected_flag[1])):
-            # add spectrum to background vector and return last state vector
-            tf.cond(
-                pred=tf.math.less(self.current_background_size, self.background_n),
-                true_fn=lambda: self.add_input_to_bk(spectrum),
-                false_fn=lambda: self.replace_input_in_bk(spectrum),
-            )
-
->>>>>>> 3be626cc
             self.current_state_vector.assign(
                 self.calculate_unknown_apparent_power(current_apparent_power=apparent_power)
             )
@@ -544,10 +460,7 @@
         -------
         updated_state_vector
         """
-<<<<<<< HEAD
-=======
         # 1. Calculate feature vector
->>>>>>> 3be626cc
         self.feature_vector.assign(tf_calculate_feature_vector(cleaned_spectrum=cleaned_spectrum,
                                                                n_peaks_max=self.n_peaks_max,
                                                                fft_size_real=self.fft_size_real,
@@ -605,11 +518,7 @@
 
     def window_eviction(self, input: tf.Tensor) -> None:
         """
-<<<<<<< HEAD
         Function to replace the oldest spectrum in window with **input**.
-=======
-        Function to replace the oldest spectrum in background collection with **input**.
->>>>>>> 3be626cc
 
         Parameters
         ----------
@@ -647,9 +556,4 @@
         self.current_state_vector.assign(
             tf.zeros(shape=(self.n_known_appliances + 1), dtype=tf.float32)
         )
-<<<<<<< HEAD
-=======
-        self.n_data_points_skipped.assign(0)
-        self.skip_data_point.assign(False)
->>>>>>> 3be626cc
         return