--- conflicted
+++ resolved
@@ -40,37 +40,10 @@
 using opencmw::majordomo::DEFAULT_REST_PORT;
 using opencmw::majordomo::PLAIN_HTTP;
 
-bool create_direcotry(std::string directory_path) {
-    if (std::filesystem::exists(std::filesystem::status(directory_path.c_str()))) {
-        fmt::print("{} exists \n", directory_path.c_str());
-        if (std::filesystem::is_directory(std::filesystem::status(directory_path.c_str()))) {
-            return true;
-        } else {
-            fmt::print("{} is not directory\n", directory_path.c_str());
-            return false;
-        }
-    } else {
-        fmt::print("{} does not exists \n", directory_path.c_str());
-
-        bool result = std::filesystem::create_directories(directory_path.c_str());
-        if (result) {
-            fmt::print("{} directory was created\n", directory_path.c_str());
-            return true;
-        } else {
-            fmt::print("{} directory was not created\n", directory_path.c_str());
-            return false;
-        }
-    }
-}
-
 TEST_CASE("integrator-constructor-not-exists-1", "[constuctor][file does not exist]") {
     size_t      size     = 7;
     std::string datapath = "../../test/data/test_no_init_file/";
-<<<<<<< HEAD
-    if (!create_direcotry(datapath)) REQUIRE(false);
-=======
-    if (!PowerIntegrator::create_directory(datapath)) REQUIRE(false);
->>>>>>> 999cc1d0
+    if (!PowerIntegrator::create_directory(datapath)) REQUIRE(false);
 
     PowerIntegrator                 powerIntegrator(size, datapath.c_str());
 
@@ -100,15 +73,10 @@
 }
 
 TEST_CASE("integrator-calculate-same-value-2", "[calculate][same values") {
-    size_t size = 7;
-    // PowerIntegrator powerIntegrator(size, "../../test/data/test_no_init_file/");
-    std::string datapath = "../../test/data/test_no_init_file/";
-
-<<<<<<< HEAD
-    if (!create_direcotry(datapath)) REQUIRE(false);
-=======
-    if (!PowerIntegrator::create_directory(datapath)) REQUIRE(false);
->>>>>>> 999cc1d0
+    size_t      size     = 7;
+    std::string datapath = "../../test/data/test_no_init_file/";
+
+    if (!PowerIntegrator::create_directory(datapath)) REQUIRE(false);
 
     PowerIntegrator powerIntegrator(size, datapath.c_str());
 
@@ -121,11 +89,7 @@
     size_t      size     = 7;
     std::string datapath = "../../test/data/test_no_init_file/";
 
-<<<<<<< HEAD
-    if (!create_direcotry(datapath)) REQUIRE(false);
-=======
-    if (!PowerIntegrator::create_directory(datapath)) REQUIRE(false);
->>>>>>> 999cc1d0
+    if (!PowerIntegrator::create_directory(datapath)) REQUIRE(false);
 
     PowerIntegrator powerIntegrator(size, datapath.c_str());
     double          power_usage = powerIntegrator.calculate_usage(1673858501452341457, 50,
@@ -137,11 +101,7 @@
 TEST_CASE("integrator-calculate-old-less-value-4", "[calculate][less values") {
     size_t      size     = 7;
     std::string datapath = "../../test/data/test_no_init_file/";
-<<<<<<< HEAD
-    if (!create_direcotry(datapath)) REQUIRE(false);
-=======
-    if (!PowerIntegrator::create_directory(datapath)) REQUIRE(false);
->>>>>>> 999cc1d0
+    if (!PowerIntegrator::create_directory(datapath)) REQUIRE(false);
 
     PowerIntegrator powerIntegrator(size, datapath.c_str());
     double          power_usage = powerIntegrator.calculate_usage(673858501452341457, 50,
@@ -154,11 +114,7 @@
     size_t      size     = 7;
     std::string datapath = "../../test/data/test_update_values/";
 
-<<<<<<< HEAD
-    if (!create_direcotry(datapath)) REQUIRE(false);
-=======
-    if (!PowerIntegrator::create_directory(datapath)) REQUIRE(false);
->>>>>>> 999cc1d0
+    if (!PowerIntegrator::create_directory(datapath)) REQUIRE(false);
 
     PowerIntegrator    powerIntegrator(size, datapath.c_str());
     std::vector<float> values      = { 1.2, 0.4, 8.3, 30.0, 1.2, 0.4, 27.0 };
@@ -199,11 +155,7 @@
 TEST_CASE("integrator-save-data-6") {
     std::string datapath = "../../test/data/test_save_data/";
 
-<<<<<<< HEAD
-    if (!create_direcotry(datapath)) REQUIRE(false);
-=======
-    if (!PowerIntegrator::create_directory(datapath)) REQUIRE(false);
->>>>>>> 999cc1d0
+    if (!PowerIntegrator::create_directory(datapath)) REQUIRE(false);
 
     PowerIntegrator    powerIntegrator(11, datapath, 20);
 
@@ -222,7 +174,6 @@
     }
 
     // check files existence
-
     std::string month_file  = datapath + "month_usage.txt";
     std::string values_file = datapath + "time_values.txt";
     REQUIRE(std::filesystem::exists(month_file));
@@ -231,15 +182,9 @@
     std::remove(values_file.c_str()); // clean for next test
 }
 
-//   std::this_thread::sleep_for(willSleepFor);
-
 TEST_CASE("integrator-save_read-data-7") {
     std::string datapath = "../../test/data/test_save_read_data/";
-<<<<<<< HEAD
-    if (!create_direcotry(datapath)) REQUIRE(false);
-=======
-    if (!PowerIntegrator::create_directory(datapath)) REQUIRE(false);
->>>>>>> 999cc1d0
+    if (!PowerIntegrator::create_directory(datapath)) REQUIRE(false);
     PowerIntegrator    powerIntegrator(11, datapath);
     int64_t            time_point = std::chrono::duration_cast<std::chrono::nanoseconds>(std::chrono::high_resolution_clock::now().time_since_epoch()).count();
 
