#include <majordomo/Broker.hpp>
#include <majordomo/RestBackend.hpp>
#include <majordomo/Settings.hpp>
#include <majordomo/Worker.hpp>

#include <IoSerialiserJson.hpp>
#include <MIME.hpp>
#include <opencmw.hpp>

#include <catch2/catch.hpp>
#include <fmt/format.h>
#include <refl.hpp>

#include <exception>

#include <gnuradio/analog/sig_source.h>
#include <gnuradio/blocks/throttle.h>
#include <gnuradio/pulsed_power/opencmw_time_sink.h>
#include <gnuradio/top_block.h>

#include "helpers.hpp"
#include "TimeDomainWorker.hpp"

using opencmw::majordomo::Broker;
using opencmw::majordomo::BrokerMessage;
using opencmw::majordomo::Command;
using opencmw::majordomo::MdpMessage;
using opencmw::majordomo::MessageFrame;
using opencmw::majordomo::Settings;
using opencmw::majordomo::Worker;

using opencmw::majordomo::DEFAULT_REST_PORT;
using opencmw::majordomo::PLAIN_HTTP;

template<typename Mode, typename VirtualFS>
class SimpleTestRestBackend : public opencmw::majordomo::RestBackend<Mode, VirtualFS> {
    using super_t = opencmw::majordomo::RestBackend<Mode, VirtualFS>;

public:
    using super_t::RestBackend;

    static MdpMessage deserializeMessage(std::string_view method, std::string_view serialized) {
        // clang-format off
        auto result = MdpMessage::createClientMessage(
                method == "SUB" ? Command::Subscribe :
                method == "PUT" ? Command::Set :
                /* default */     Command::Get);
        // clang-format on

        // For the time being, just use ';' as frame separator. Not meant
        // to be a safe long-term solution:
        auto       currentBegin = serialized.cbegin();
        const auto bodyEnd      = serialized.cend();
        auto       currentEnd   = std::find(currentBegin, serialized.cend(), ';');

        for (std::size_t i = 2; i < result.requiredFrameCount(); ++i) {
            result.setFrameData(i, std::string_view(currentBegin, currentEnd), MessageFrame::dynamic_bytes_tag{});
            currentBegin = (currentEnd != bodyEnd) ? currentEnd + 1 : bodyEnd;
            currentEnd   = std::find(currentBegin, serialized.cend(), ';');
        }
        return result;
    }

    void registerHandlers() override {
        super_t::registerHandlers();
    }
};

std::jthread makeGetRequestResponseCheckerThread(const std::string &address, const std::string &requiredResponse, [[maybe_unused]] std::source_location location = std::source_location::current()) {
    return std::jthread([=] {
        httplib::Client http("localhost", DEFAULT_REST_PORT);
        http.set_keep_alive(true);
        const auto response = http.Get(address.data());

#define requireWithSource(arg) \
    if (!(arg)) opencmw::debug::withLocation(location) << "<- call got a failed requirement:"; \
    REQUIRE(arg)
        requireWithSource(response);
        requireWithSource(response->status == 200);
        requireWithSource(response->body.find(requiredResponse) != std::string::npos);
#undef requireWithSource
    });
}

TEST_CASE("TimeDomainWorker service", "[daq_api][time-domain]") {
    // top block
    auto top = gr::make_top_block("GNURadio");

    // gnuradio blocks
    // saw_tooth_signal --> throttle --> opencmw_time_sink
    const double      SAMPLING_RATE   = 20'000.0;
    const double      SINUS_AMPLITUDE = 1.0;
    const double      SINUS_FREQUENCY = 50.0;
    const std::string signalName{ "testSignal" };
    const std::string signalUnit{ "testUnit" };
    auto              sinus_signal_source       = gr::analog::sig_source_f::make(SAMPLING_RATE, gr::analog::GR_SIN_WAVE, SINUS_FREQUENCY, SINUS_AMPLITUDE, 0, 0);
    auto              throttle_block            = gr::blocks::throttle::make(sizeof(float) * 1, SAMPLING_RATE, true);
    auto              pulsed_power_opencmw_sink = gr::pulsed_power::opencmw_time_sink::make({ signalName }, { signalUnit }, SAMPLING_RATE);
    pulsed_power_opencmw_sink->set_max_noutput_items(640);

    // connections
    top->hier_block2::connect(sinus_signal_source, 0, throttle_block, 0);
    top->hier_block2::connect(throttle_block, 0, pulsed_power_opencmw_sink, 0);

    // start gnuradio flowgraph
    top->start();

    // We run both broker and worker inproc
    Broker                                          broker("TestBroker");
    auto                                            fs = cmrc::assets::get_filesystem();
    SimpleTestRestBackend<PLAIN_HTTP, decltype(fs)> rest(broker, fs);

    // The worker uses the same settings for matching, but as it knows about TimeDomainContext, it does this registration automatically.
    opencmw::query::registerTypes(TimeDomainContext(), broker);

    TimeDomainWorker<"test.service", description<"Time-Domain Worker">> timeDomainWorker(broker);

    // Run worker and broker in separate threads
    RunInThread brokerRun(broker);
    RunInThread workerRun(timeDomainWorker);

    REQUIRE(waitUntilServiceAvailable(broker.context, "test.service"));

    httplib::Client http("localhost", DEFAULT_REST_PORT);
    http.set_keep_alive(true);

    const char *path = "test.service/Acquisition?channelNameFilter=testSignal@20000Hz";
    // httplib::Headers headers({ { "X-OPENCMW-METHOD", "POLL" } });
    auto response = http.Get(path);
    for (size_t i = 0; i < 100; i++) {
        response = http.Get(path);
        if (response.error() == httplib::Error::Success) {
            break;
        }
        std::this_thread::sleep_for(std::chrono::milliseconds(10));
    }

    REQUIRE(response.error() == httplib::Error::Success);

    REQUIRE(response->status == 200);

    REQUIRE(response->body.find("Acquisition") != std::string::npos);
    REQUIRE(response->body.find("refTriggerName") != std::string::npos);
    REQUIRE(response->body.find("refTriggerStamp") != std::string::npos);
    REQUIRE(response->body.find("channelTimeSinceRefTrigger") != std::string::npos);
    REQUIRE(response->body.find("channelUserDelay") != std::string::npos);
    REQUIRE(response->body.find("channelActualDelay") != std::string::npos);
    REQUIRE(response->body.find("channelNames") != std::string::npos);
    REQUIRE(response->body.find("channelValues") != std::string::npos);
    REQUIRE(response->body.find("channelErrors") != std::string::npos);
    REQUIRE(response->body.find("channelUnits") != std::string::npos);
    REQUIRE(response->body.find("status") != std::string::npos);
    REQUIRE(response->body.find("channelRangeMin") != std::string::npos);
    REQUIRE(response->body.find("channelRangeMax") != std::string::npos);
    REQUIRE(response->body.find("temperature") != std::string::npos);

    {
        opencmw::IoBuffer buffer;
        buffer.put<opencmw::IoBuffer::MetaInfo::WITHOUT>(response->body);
        Acquisition data;
        auto        result = opencmw::deserialise<opencmw::Json, opencmw::ProtocolCheck::LENIENT>(buffer, data);
        fmt::print("deserialisation finished: {}\n", result);
        REQUIRE(data.refTriggerName == "NO_REF_TRIGGER");
        REQUIRE(data.refTriggerStamp == 0);
        REQUIRE(data.channelTimeSinceRefTrigger.size() == 0);
        REQUIRE(data.channelUserDelay == 0.0F);
        REQUIRE(data.channelActualDelay == 0.0F);
        REQUIRE(data.channelNames.size() == 0);
        REQUIRE(data.channelValues.n(0) == 0);
        REQUIRE(data.channelValues.n(1) == 0);
        REQUIRE(data.channelErrors.n(0) == 0);
        REQUIRE(data.channelErrors.n(1) == 0);
        REQUIRE(data.channelUnits.size() == 0);
        REQUIRE(data.status.size() == 0);
        REQUIRE(data.channelRangeMin.size() == 0);
        REQUIRE(data.channelRangeMax.size() == 0);
        REQUIRE(data.temperature.size() == 0);
    }
}

TEST_CASE("gr-opencmw_time_sink", "[daq_api][time-domain][opencmw_time_sink]") {
    // top block
    auto top = gr::make_top_block("GNURadio");

    // gnuradio blocks
    // saw_tooth_signal --> throttle --> opencmw_time_sink
    const double      SAMPLING_RATE = 200'000.0;
    const double      SAW_AMPLITUDE = 1.0;
    const double      SAW_FREQUENCY = 50.0;
    const std::string signalName{ "saw" };
    const std::string signalUnit{ "unit" };
    auto              saw_signal_source         = gr::analog::sig_source_f::make(SAMPLING_RATE, gr::analog::GR_SAW_WAVE, SAW_FREQUENCY, SAW_AMPLITUDE, 0, 0);
    auto              throttle_block            = gr::blocks::throttle::make(sizeof(float) * 1, SAMPLING_RATE, true);
<<<<<<< HEAD
    auto              pulsed_power_opencmw_sink = gr::pulsed_power::opencmw_time_sink::make(SAMPLING_RATE, { signalName }, { signalUnit });
=======
    auto              pulsed_power_opencmw_sink = gr::pulsed_power::opencmw_time_sink::make({ signalName }, { signalUnit }, SAMPLING_RATE);
>>>>>>> d60187d2
    pulsed_power_opencmw_sink->set_max_noutput_items(640);

    // connections
    top->hier_block2::connect(saw_signal_source, 0, throttle_block, 0);
    top->hier_block2::connect(throttle_block, 0, pulsed_power_opencmw_sink, 0);

    // start gnuradio flowgraph
    top->start();

    // We run both broker and worker inproc
    Broker                                          broker("TestBroker");
    auto                                            fs = cmrc::assets::get_filesystem();
    SimpleTestRestBackend<PLAIN_HTTP, decltype(fs)> rest(broker, fs);

    // The worker uses the same settings for matching, but as it knows about TimeDomainContext, it does this registration automatically.
    opencmw::query::registerTypes(TimeDomainContext(), broker);

    TimeDomainWorker<"test.service", description<"Time-Domain Worker">> timeDomainWorker(broker);

    // Run worker and broker in separate threads
    RunInThread brokerRun(broker);
    RunInThread workerRun(timeDomainWorker);

    REQUIRE(waitUntilServiceAvailable(broker.context, "test.service"));

    httplib::Client http("localhost", DEFAULT_REST_PORT);
    http.set_keep_alive(true);

    const char      *path = "test.service/Acquisition?channelNameFilter=saw@200000Hz";
    httplib::Headers headers({ { "X-OPENCMW-METHOD", "POLL" } });
    auto             response = http.Get(path, headers);
    // auto response = http.Get(path);
    for (size_t i = 0; i < 100; i++) {
        // response = http.Get(path);
        response = http.Get(path, headers);
        if (response.error() == httplib::Error::Success) {
            if (response->status == 200) {
                break;
            }
        }
        std::this_thread::sleep_for(std::chrono::milliseconds(10));
    }

    REQUIRE(response.error() == httplib::Error::Success);

    REQUIRE(response->status == 200);

    {
        opencmw::IoBuffer buffer;
        buffer.put<opencmw::IoBuffer::MetaInfo::WITHOUT>(response->body);
        Acquisition data;
        auto        result = opencmw::deserialise<opencmw::Json, opencmw::ProtocolCheck::LENIENT>(buffer, data);
        fmt::print("deserialisation finished: {}\n", result);
        REQUIRE(data.refTriggerStamp > 0);
        REQUIRE(data.channelTimeSinceRefTrigger.size() == data.channelValues.n(1));
        REQUIRE(data.channelNames.size() == data.channelValues.n(0));
        REQUIRE(data.channelNames[0] == fmt::format("{}@{}Hz", signalName, SAMPLING_RATE));

        // check if it is actually sawtooth signal
        for (uint32_t i = 0; i < data.channelValues.n(1) - 1; ++i) {
            Approx saw_signal_slope = Approx(SAW_AMPLITUDE / SAMPLING_RATE * SAW_FREQUENCY).epsilon(0.01); // 1% difference
            Approx saw_timebase     = Approx(1 / SAMPLING_RATE).epsilon(0.01);                             // 1% difference
            Approx saw_amplitude    = Approx(SAW_AMPLITUDE).epsilon(0.01);                                 // 1% difference
            if (data.channelValues[i + 1] > data.channelValues[i]) {
                REQUIRE(saw_signal_slope == (data.channelValues[i + 1] - data.channelValues[i]));
            } else {
                REQUIRE(data.channelValues[i] == saw_amplitude);
            }
            REQUIRE(saw_timebase == (data.channelTimeSinceRefTrigger[i + 1] - data.channelTimeSinceRefTrigger[i]));
        }
    }

    top->stop();
}

TEST_CASE("request_multiple_chunks_from_time_domain_worker", "[daq_api][time-domain][opencmw_time_sink]") {
    // top block
    auto top = gr::make_top_block("GNURadio");

    // gnuradio blocks
    // saw_tooth_signal --> throttle --> opencmw_time_sink
    const double      SAMPLING_RATE = 200'000.0;
    const double      SAW_AMPLITUDE = 1.0;
    const double      SAW_FREQUENCY = 50.0;
    const std::string signalName{ "saw" };
    const std::string signalUnit{ "unit" };
    auto              saw_signal_source         = gr::analog::sig_source_f::make(SAMPLING_RATE, gr::analog::GR_SAW_WAVE, SAW_FREQUENCY, SAW_AMPLITUDE, 0, 0);
    auto              throttle_block            = gr::blocks::throttle::make(sizeof(float) * 1, SAMPLING_RATE, true);
<<<<<<< HEAD
    auto              pulsed_power_opencmw_sink = gr::pulsed_power::opencmw_time_sink::make(SAMPLING_RATE, { signalName }, { signalUnit });
=======
    auto              pulsed_power_opencmw_sink = gr::pulsed_power::opencmw_time_sink::make({ signalName }, { signalUnit }, SAMPLING_RATE);
>>>>>>> d60187d2
    pulsed_power_opencmw_sink->set_max_noutput_items(640);

    // connections
    top->hier_block2::connect(saw_signal_source, 0, throttle_block, 0);
    top->hier_block2::connect(throttle_block, 0, pulsed_power_opencmw_sink, 0);

    // start gnuradio flowgraph
    top->start();

    // We run both broker and worker inproc
    Broker                                          broker("TestBroker");
    auto                                            fs = cmrc::assets::get_filesystem();
    SimpleTestRestBackend<PLAIN_HTTP, decltype(fs)> rest(broker, fs);

    // The worker uses the same settings for matching, but as it knows about TimeDomainContext, it does this registration automatically.
    opencmw::query::registerTypes(TimeDomainContext(), broker);

    TimeDomainWorker<"test.service", description<"Time-Domain Worker">> timeDomainWorker(broker);

    // Run worker and broker in separate threads
    RunInThread brokerRun(broker);
    RunInThread workerRun(timeDomainWorker);

    REQUIRE(waitUntilServiceAvailable(broker.context, "test.service"));

    httplib::Client http("localhost", DEFAULT_REST_PORT);
    http.set_keep_alive(true);

    std::string path = "test.service/Acquisition?channelNameFilter=saw@200000Hz&lastRefTrigger=0";
    // httplib::Headers headers({ { "X-OPENCMW-METHOD", "GET" } });
    uint64_t previousRefTrigger       = 0;
    uint64_t lastTimeStamp            = 0;
    uint64_t firstTimeStampOfNewChunk = 0;
    for (int iChunk = 0; iChunk < 100; iChunk++) {
        auto response = http.Get(path.c_str());
        for (size_t i = 0; i < 100; i++) {
            response = http.Get(path);
            if (response.error() == httplib::Error::Success && response->status == 200) {
                break;
            }
            std::this_thread::sleep_for(std::chrono::milliseconds(10));
        }

        REQUIRE(response.error() == httplib::Error::Success);
        REQUIRE(response->status == 200);

        opencmw::IoBuffer buffer;
        buffer.put<opencmw::IoBuffer::MetaInfo::WITHOUT>(response->body);
        Acquisition data;
        auto        result = opencmw::deserialise<opencmw::Json, opencmw::ProtocolCheck::LENIENT>(buffer, data);
        fmt::print("deserialisation finished: {}\n", result);
        // REQUIRE(data.refTriggerStamp > 0);
<<<<<<< HEAD
        REQUIRE(data.channelTimeSinceRefTrigger.size() == data.channelValues.n(1));
        REQUIRE(data.channelNames.size() == data.channelValues.n(0));
        REQUIRE(data.channelNames[0] == fmt::format("{}@{}Hz", signalName, SAMPLING_RATE));
=======
>>>>>>> d60187d2

        // check for non-empty data
        if (data.refTriggerStamp == 0) {
            continue;
<<<<<<< HEAD
            if (previousRefTrigger == 0) {
                previousRefTrigger = data.refTriggerStamp;
            }
        }

=======
        }

        REQUIRE(data.channelTimeSinceRefTrigger.size() == data.channelValues.n(1));
        REQUIRE(data.channelNames.size() == data.channelValues.n(0));
        REQUIRE(data.channelNames[0] == fmt::format("{}@{}Hz", signalName, SAMPLING_RATE));

>>>>>>> d60187d2
        // check if it is actually sawtooth signal
        for (uint32_t i = 0; i < data.channelValues.n(1) - 1; ++i) {
            Approx saw_signal_slope = Approx(SAW_AMPLITUDE / SAMPLING_RATE * SAW_FREQUENCY).epsilon(0.01); // 1% difference
            Approx saw_timebase     = Approx(1 / SAMPLING_RATE).epsilon(0.01);                             // 1% difference
            Approx saw_amplitude    = Approx(SAW_AMPLITUDE).epsilon(0.01);                                 // 1% difference
            if (data.channelValues[i + 1] > data.channelValues[i]) {
                REQUIRE(saw_signal_slope == (data.channelValues[i + 1] - data.channelValues[i]));
            } else {
                REQUIRE(data.channelValues[i] == saw_amplitude);
            }
            REQUIRE(saw_timebase == (data.channelTimeSinceRefTrigger[i + 1] - data.channelTimeSinceRefTrigger[i]));
        }

        // Check time-continuity between chunks
        if (previousRefTrigger != 0) {
            Approx calculatedRefTriggerStamp = Approx(static_cast<double>(lastTimeStamp) / 1.0 + SAMPLING_RATE).epsilon(1e-10);
            firstTimeStampOfNewChunk         = data.refTriggerStamp + data.channelTimeSinceRefTrigger[0] * 1e9;
            REQUIRE(firstTimeStampOfNewChunk == calculatedRefTriggerStamp);
            REQUIRE(firstTimeStampOfNewChunk > lastTimeStamp);
        }

        previousRefTrigger = data.refTriggerStamp;
        lastTimeStamp      = data.refTriggerStamp + data.channelTimeSinceRefTrigger.back() * 1e9;
        path               = fmt::format("test.service/Acquisition?channelNameFilter=saw@200000Hz&lastRefTrigger={}", lastTimeStamp);
    }

    top->stop();
}<|MERGE_RESOLUTION|>--- conflicted
+++ resolved
@@ -191,11 +191,7 @@
     const std::string signalUnit{ "unit" };
     auto              saw_signal_source         = gr::analog::sig_source_f::make(SAMPLING_RATE, gr::analog::GR_SAW_WAVE, SAW_FREQUENCY, SAW_AMPLITUDE, 0, 0);
     auto              throttle_block            = gr::blocks::throttle::make(sizeof(float) * 1, SAMPLING_RATE, true);
-<<<<<<< HEAD
-    auto              pulsed_power_opencmw_sink = gr::pulsed_power::opencmw_time_sink::make(SAMPLING_RATE, { signalName }, { signalUnit });
-=======
     auto              pulsed_power_opencmw_sink = gr::pulsed_power::opencmw_time_sink::make({ signalName }, { signalUnit }, SAMPLING_RATE);
->>>>>>> d60187d2
     pulsed_power_opencmw_sink->set_max_noutput_items(640);
 
     // connections
@@ -284,11 +280,7 @@
     const std::string signalUnit{ "unit" };
     auto              saw_signal_source         = gr::analog::sig_source_f::make(SAMPLING_RATE, gr::analog::GR_SAW_WAVE, SAW_FREQUENCY, SAW_AMPLITUDE, 0, 0);
     auto              throttle_block            = gr::blocks::throttle::make(sizeof(float) * 1, SAMPLING_RATE, true);
-<<<<<<< HEAD
-    auto              pulsed_power_opencmw_sink = gr::pulsed_power::opencmw_time_sink::make(SAMPLING_RATE, { signalName }, { signalUnit });
-=======
     auto              pulsed_power_opencmw_sink = gr::pulsed_power::opencmw_time_sink::make({ signalName }, { signalUnit }, SAMPLING_RATE);
->>>>>>> d60187d2
     pulsed_power_opencmw_sink->set_max_noutput_items(640);
 
     // connections
@@ -341,30 +333,16 @@
         auto        result = opencmw::deserialise<opencmw::Json, opencmw::ProtocolCheck::LENIENT>(buffer, data);
         fmt::print("deserialisation finished: {}\n", result);
         // REQUIRE(data.refTriggerStamp > 0);
-<<<<<<< HEAD
+
+        // check for non-empty data
+        if (data.refTriggerStamp == 0) {
+            continue;
+        }
+
         REQUIRE(data.channelTimeSinceRefTrigger.size() == data.channelValues.n(1));
         REQUIRE(data.channelNames.size() == data.channelValues.n(0));
         REQUIRE(data.channelNames[0] == fmt::format("{}@{}Hz", signalName, SAMPLING_RATE));
-=======
->>>>>>> d60187d2
-
-        // check for non-empty data
-        if (data.refTriggerStamp == 0) {
-            continue;
-<<<<<<< HEAD
-            if (previousRefTrigger == 0) {
-                previousRefTrigger = data.refTriggerStamp;
-            }
-        }
-
-=======
-        }
-
-        REQUIRE(data.channelTimeSinceRefTrigger.size() == data.channelValues.n(1));
-        REQUIRE(data.channelNames.size() == data.channelValues.n(0));
-        REQUIRE(data.channelNames[0] == fmt::format("{}@{}Hz", signalName, SAMPLING_RATE));
-
->>>>>>> d60187d2
+
         // check if it is actually sawtooth signal
         for (uint32_t i = 0; i < data.channelValues.n(1) - 1; ++i) {
             Approx saw_signal_slope = Approx(SAW_AMPLITUDE / SAMPLING_RATE * SAW_FREQUENCY).epsilon(0.01); // 1% difference
