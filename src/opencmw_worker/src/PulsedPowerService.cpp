#include <majordomo/base64pp.hpp>
#include <majordomo/Broker.hpp>
#include <majordomo/RestBackend.hpp>

#include <atomic>
#include <fstream>
#include <iomanip>
#include <thread>

#include "FrequencyDomainWorker.hpp"
#include "GRFlowGraphs.hpp"
#include "LimitingCurveWorker.hpp"
#include "NilmDataWorker.hpp"
#include "TimeDomainWorker.hpp"

using namespace opencmw::majordomo;

CMRC_DECLARE(assets);

// from restserver_testapp.cpp
template<typename Mode, typename VirtualFS, role... Roles>
class FileServerRestBackend : public RestBackend<Mode, VirtualFS, Roles...> {
private:
    using super_t = RestBackend<Mode, VirtualFS, Roles...>;
    std::filesystem::path _serverRoot;
    using super_t::_svr;
    using super_t::DEFAULT_REST_SCHEME;

public:
    using super_t::RestBackend;

    FileServerRestBackend(Broker<Roles...> &broker, const VirtualFS &vfs, std::filesystem::path serverRoot, opencmw::URI<> restAddress = opencmw::URI<>::factory().scheme(DEFAULT_REST_SCHEME).hostName("0.0.0.0").port(DEFAULT_REST_PORT).build())
        : super_t(broker, vfs, restAddress), _serverRoot(std::move(serverRoot)) {
    }

    static auto deserializeSemicolonFormattedMessage(std::string_view method, std::string_view serialized) {
        // clang-format off
        auto result = MdpMessage::createClientMessage(
                method == "SUB" ? Command::Subscribe :
                method == "PUT" ? Command::Set :
                /* default */     Command::Get);
        // clang-format on

        // For the time being, just use ';' as frame separator. Not meant
        // to be a safe long-term solution:
        auto       currentBegin = serialized.cbegin();
        const auto bodyEnd      = serialized.cend();
        auto       currentEnd   = std::find(currentBegin, serialized.cend(), ';');

        for (std::size_t i = 2; i < result.requiredFrameCount(); ++i) {
            result.setFrameData(i, std::string_view(currentBegin, currentEnd), MessageFrame::dynamic_bytes_tag{});
            currentBegin = (currentEnd != bodyEnd) ? currentEnd + 1 : bodyEnd;
            currentEnd   = std::find(currentBegin, serialized.cend(), ';');
        }
        return result;
    }

    void registerHandlers() override {
        _svr.set_mount_point("/", _serverRoot.string());
        _svr.Post("/stdio.html", [](const httplib::Request &request, httplib::Response &response) {
            opencmw::debug::log() << "QtWASM:" << request.body;
            response.set_content("", "text/plain");
        });

        auto cmrcHandler = [this](const httplib::Request &request, httplib::Response &response) {
            if (super_t::_vfs.is_file(request.path)) {
                auto file = super_t::_vfs.open(request.path);
                response.set_content(std::string(file.begin(), file.end()), "");
            }
        };

        _svr.Get("/assets/.*", cmrcHandler);

        // Register default handlers
        super_t::registerHandlers();
    }
};

int main() {
    Broker                                          broker("Pulsed-Power-Broker");
    auto                                            fs          = cmrc::assets::get_filesystem();
    const std::string_view                          REST_SCHEME = "https";
    const auto                                      REST_PORT   = DEFAULT_REST_PORT; // 8080
    opencmw::URI<>                                  restAddress = opencmw::URI<>::factory().scheme(REST_SCHEME).hostName("0.0.0.0").port(REST_PORT).build();

    FileServerRestBackend<PLAIN_HTTP, decltype(fs)> rest(broker, fs, "./", restAddress);

    const auto                                      brokerRouterAddress = broker.bind(opencmw::URI<>("mds://127.0.0.1:12345"));

    if (!brokerRouterAddress) {
        std::cerr << "Could not bind to broker address" << std::endl;
        return 1;
    }

    std::jthread brokerThread([&broker] { broker.run(); });

    // flowgraph setup
    bool                 use_picoscope = false;
    bool                 add_noise     = true;
<<<<<<< HEAD
    PulsedPowerFlowgraph flowgraph(256, use_picoscope, add_noise);
=======
    PulsedPowerFlowgraph flowgraph(1024, use_picoscope, add_noise);
>>>>>>> 5f4fe48b
    flowgraph.start();

    // OpenCMW workers
    TimeDomainWorker<"pulsed_power/Acquisition", description<"Time-Domain Worker">>                       timeDomainWorker(broker);
    FrequencyDomainWorker<"pulsed_power_freq/AcquisitionSpectra", description<"Frequency-Domain Worker">> freqDomainWorker(broker);
    LimitingCurveWorker<"limiting_curve", description<"Limiting curve worker">>                           limitingCurveWorker(broker);
    NilmDataWorker<"pulsed_power_nilm", description<"Nilm Data Worker">>                                  nilmDataWorker(broker);

    // run workers in separate threads
    std::jthread timeSinkWorkerThread([&timeDomainWorker] { timeDomainWorker.run(); });
    std::jthread freqSinkWorkerThread([&freqDomainWorker] { freqDomainWorker.run(); });
    std::jthread limitingCurveWorkerThread([&limitingCurveWorker] { limitingCurveWorker.run(); });
    std::jthread nilmDataWorkerThread([&nilmDataWorker] { nilmDataWorker.run(); });

    brokerThread.join();

    // workers terminate when broker shuts down
    timeSinkWorkerThread.join();
    freqSinkWorkerThread.join();
    limitingCurveWorkerThread.join();
    nilmDataWorkerThread.join();
}<|MERGE_RESOLUTION|>--- conflicted
+++ resolved
@@ -97,11 +97,8 @@
     // flowgraph setup
     bool                 use_picoscope = false;
     bool                 add_noise     = true;
-<<<<<<< HEAD
+
     PulsedPowerFlowgraph flowgraph(256, use_picoscope, add_noise);
-=======
-    PulsedPowerFlowgraph flowgraph(1024, use_picoscope, add_noise);
->>>>>>> 5f4fe48b
     flowgraph.start();
 
     // OpenCMW workers
