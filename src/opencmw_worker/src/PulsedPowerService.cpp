#include <majordomo/base64pp.hpp>
#include <majordomo/Broker.hpp>
#include <majordomo/RestBackend.hpp>

#include <atomic>
#include <fstream>
#include <iomanip>
#include <thread>

#include "FrequencyDomainWorker.hpp"
#include "GRFlowGraphs.hpp"
#include "LimitingCurveWorker.hpp"
#include "NilmDataWorker.hpp"
#include "TimeDomainWorker.hpp"

using namespace opencmw::majordomo;

CMRC_DECLARE(assets);

// from restserver_testapp.cpp
template<typename Mode, typename VirtualFS, role... Roles>
class FileServerRestBackend : public RestBackend<Mode, VirtualFS, Roles...> {
private:
    using super_t = RestBackend<Mode, VirtualFS, Roles...>;
    std::filesystem::path _serverRoot;
    using super_t::_svr;
    using super_t::DEFAULT_REST_SCHEME;

public:
    using super_t::RestBackend;

    FileServerRestBackend(Broker<Roles...> &broker, const VirtualFS &vfs, std::filesystem::path serverRoot, opencmw::URI<> restAddress = opencmw::URI<>::factory().scheme(DEFAULT_REST_SCHEME).hostName("0.0.0.0").port(DEFAULT_REST_PORT).build())
        : super_t(broker, vfs, restAddress), _serverRoot(std::move(serverRoot)) {
    }

    static auto deserializeSemicolonFormattedMessage(std::string_view method, std::string_view serialized) {
        // clang-format off
        auto result = MdpMessage::createClientMessage(
                method == "SUB" ? Command::Subscribe :
                method == "PUT" ? Command::Set :
                /* default */     Command::Get);
        // clang-format on

        // For the time being, just use ';' as frame separator. Not meant
        // to be a safe long-term solution:
        auto       currentBegin = serialized.cbegin();
        const auto bodyEnd      = serialized.cend();
        auto       currentEnd   = std::find(currentBegin, serialized.cend(), ';');

        for (std::size_t i = 2; i < result.requiredFrameCount(); ++i) {
            result.setFrameData(i, std::string_view(currentBegin, currentEnd), MessageFrame::dynamic_bytes_tag{});
            currentBegin = (currentEnd != bodyEnd) ? currentEnd + 1 : bodyEnd;
            currentEnd   = std::find(currentBegin, serialized.cend(), ';');
        }
        return result;
    }

    void registerHandlers() override {
        _svr.set_mount_point("/", _serverRoot.string());
        _svr.Post("/stdio.html", [](const httplib::Request &request, httplib::Response &response) {
            opencmw::debug::log() << "QtWASM:" << request.body;
            response.set_content("", "text/plain");
        });

        auto cmrcHandler = [this](const httplib::Request &request, httplib::Response &response) {
            if (super_t::_vfs.is_file(request.path)) {
                auto file = super_t::_vfs.open(request.path);
                response.set_content(std::string(file.begin(), file.end()), "");
            }
        };

        _svr.Get("/assets/.*", cmrcHandler);

        // Register default handlers
        super_t::registerHandlers();
    }
};

int main() {
    Broker                                          broker("Pulsed-Power-Broker");
    auto                                            fs          = cmrc::assets::get_filesystem();
    const std::string_view                          REST_SCHEME = "https";
    const auto                                      REST_PORT   = DEFAULT_REST_PORT; // 8080
    opencmw::URI<>                                  restAddress = opencmw::URI<>::factory().scheme(REST_SCHEME).hostName("0.0.0.0").port(REST_PORT).build();

    FileServerRestBackend<PLAIN_HTTP, decltype(fs)> rest(broker, fs, "./", restAddress);

    const auto                                      brokerRouterAddress = broker.bind(opencmw::URI<>("mds://127.0.0.1:12345"));

    if (!brokerRouterAddress) {
        std::cerr << "Could not bind to broker address" << std::endl;
        return 1;
    }

    std::jthread brokerThread([&broker] { broker.run(); });

    // flowgraph setup
<<<<<<< HEAD
    bool                 use_picoscope = false;
    PulsedPowerFlowgraph flowgraph(1024, use_picoscope);
=======
    bool                 use_picoscope = true;
    bool                 add_noise     = true; // adds noise on simulated data - has no effect on picoscope data

    PulsedPowerFlowgraph flowgraph(256, use_picoscope, add_noise);
>>>>>>> 4bc1e1b0
    flowgraph.start();

    // OpenCMW workers
    TimeDomainWorker<"pulsed_power/Acquisition", description<"Time-Domain Worker">>                       timeDomainWorker(broker);
    FrequencyDomainWorker<"pulsed_power_freq/AcquisitionSpectra", description<"Frequency-Domain Worker">> freqDomainWorker(broker);
    LimitingCurveWorker<"limiting_curve", description<"Limiting curve worker">>                           limitingCurveWorker(broker);
    NilmDataWorker<"pulsed_power_nilm", description<"Nilm Data Worker">>                                  nilmDataWorker(broker);

    // run workers in separate threads ////runs not found
    std::jthread timeSinkWorkerThread([&timeDomainWorker] { timeDomainWorker.run(); });
    std::jthread freqSinkWorkerThread([&freqDomainWorker] { freqDomainWorker.run(); });
    std::jthread limitingCurveWorkerThread([&limitingCurveWorker] { limitingCurveWorker.run(); });
    std::jthread nilmDataWorkerThread([&nilmDataWorker] { nilmDataWorker.run(); });

    brokerThread.join();

    // workers terminate when broker shuts down
    timeSinkWorkerThread.join();
    freqSinkWorkerThread.join();
    limitingCurveWorkerThread.join();
    nilmDataWorkerThread.join();
};<|MERGE_RESOLUTION|>--- conflicted
+++ resolved
@@ -95,15 +95,10 @@
     std::jthread brokerThread([&broker] { broker.run(); });
 
     // flowgraph setup
-<<<<<<< HEAD
-    bool                 use_picoscope = false;
-    PulsedPowerFlowgraph flowgraph(1024, use_picoscope);
-=======
     bool                 use_picoscope = true;
     bool                 add_noise     = true; // adds noise on simulated data - has no effect on picoscope data
 
     PulsedPowerFlowgraph flowgraph(256, use_picoscope, add_noise);
->>>>>>> 4bc1e1b0
     flowgraph.start();
 
     // OpenCMW workers
