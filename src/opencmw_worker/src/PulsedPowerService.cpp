--- conflicted
+++ resolved
@@ -24,10 +24,7 @@
 
 #include "CounterWorker.hpp"
 #include "FrequencyDomainWorker.hpp"
-<<<<<<< HEAD
 #include "GRFlowGraphs.hpp"
-=======
->>>>>>> d60187d2
 #include "TimeDomainWorker.hpp"
 
 using namespace opencmw::majordomo;
@@ -106,31 +103,19 @@
         // sinus_signal --> throttle --> opencmw_time_sink
         auto signal_source_0             = gr::analog::sig_source_f::make(samp_rate, gr::analog::GR_SIN_WAVE, 0.5, 5, 0, 0);
         auto throttle_block_0            = gr::blocks::throttle::make(sizeof(float) * 1, samp_rate, true);
-<<<<<<< HEAD
-        auto pulsed_power_opencmw_sink_0 = gr::pulsed_power::opencmw_time_sink::make(samp_rate, { "sinus", "square" }, { "V", "A" });
-=======
         auto pulsed_power_opencmw_sink_0 = gr::pulsed_power::opencmw_time_sink::make({ "sinus", "square" }, { "V", "A" }, samp_rate);
->>>>>>> d60187d2
         pulsed_power_opencmw_sink_0->set_max_noutput_items(noutput_items);
 
         // saw_signal --> throttle --> opencmw_time_sink
         auto signal_source_1             = gr::analog::sig_source_f::make(samp_rate, gr::analog::GR_SAW_WAVE, 3, 4, 0, 0);
         auto throttle_block_1            = gr::blocks::throttle::make(sizeof(float) * 1, samp_rate, true);
-<<<<<<< HEAD
-        auto pulsed_power_opencmw_sink_1 = gr::pulsed_power::opencmw_time_sink::make(samp_rate, { "saw" }, { "A" });
-=======
         auto pulsed_power_opencmw_sink_1 = gr::pulsed_power::opencmw_time_sink::make({ "saw" }, { "A" }, samp_rate);
->>>>>>> d60187d2
         pulsed_power_opencmw_sink_1->set_max_noutput_items(noutput_items);
 
         // square_signal --> throttle --> opencmw_time_sink
         auto signal_source_2             = gr::analog::sig_source_f::make(samp_rate, gr::analog::GR_SQR_WAVE, 0.7, 3, 0, 0);
         auto throttle_block_2            = gr::blocks::throttle::make(sizeof(float) * 1, samp_rate, true);
-<<<<<<< HEAD
-        auto pulsed_power_opencmw_sink_2 = gr::pulsed_power::opencmw_time_sink::make(samp_rate, { "square" }, { "A" });
-=======
         auto pulsed_power_opencmw_sink_2 = gr::pulsed_power::opencmw_time_sink::make({ "square" }, { "A" }, samp_rate);
->>>>>>> d60187d2
         pulsed_power_opencmw_sink_2->set_max_noutput_items(noutput_items);
 
         // sinus_signal --> throttle --> stream_to_vector --> fft --> fast_multiply_constant --> complex_to_mag^2 --> log10 --> opencmw_freq_sink
@@ -190,11 +175,7 @@
     std::jthread brokerThread([&broker] { broker.run(); });
 
     // flowgraph setup
-<<<<<<< HEAD
     GRFlowGraphThreePhaseSimulated flowgraph(1024);
-=======
-    GRFlowGraph flowgraph(1024);
->>>>>>> d60187d2
     flowgraph.start();
 
     // OpenCMW workers
