#ifndef GR_FLOWGRAPHS_HPP
#define GR_FLOWGRAPHS_HPP

#include <gnuradio/analog/noise_source.h>
#include <gnuradio/analog/sig_source.h>
#include <gnuradio/blocks/add_blk.h>
#include <gnuradio/blocks/complex_to_mag.h>
#include <gnuradio/blocks/complex_to_mag_squared.h>
#include <gnuradio/blocks/divide.h>
#include <gnuradio/blocks/file_sink.h>
#include <gnuradio/blocks/keep_one_in_n.h>
#include <gnuradio/blocks/multiply.h>
#include <gnuradio/blocks/multiply_const.h>
#include <gnuradio/blocks/nlog10_ff.h>
#include <gnuradio/blocks/null_sink.h>
#include <gnuradio/blocks/stream_to_vector.h>
#include <gnuradio/blocks/sub.h>
#include <gnuradio/blocks/throttle.h>
#include <gnuradio/blocks/transcendental.h>
#include <gnuradio/fft/fft.h>
#include <gnuradio/fft/fft_v.h>
#include <gnuradio/fft/window.h>
#include <gnuradio/filter/fft_filter_fff.h>
#include <gnuradio/filter/firdes.h>
#include <gnuradio/top_block.h>

#include <gnuradio/pulsed_power/integration.h>
#include <gnuradio/pulsed_power/mains_frequency_calc.h>
#include <gnuradio/pulsed_power/opencmw_freq_sink.h>
#include <gnuradio/pulsed_power/opencmw_time_sink.h>
#include <gnuradio/pulsed_power/picoscope_4000a_source.h>
#include <gnuradio/pulsed_power/power_calc_ff.h>
#include <gnuradio/pulsed_power/power_calc_mul_ph_ff.h>
#include <gnuradio/pulsed_power/statistics.h>

const float PI = 3.141592653589793238463f;

class GRFlowGraph {
private:
    gr::top_block_sptr top;

public:
    GRFlowGraph(int noutput_items)
        : top(gr::make_top_block("GNURadio")) {
        // flowgraph setup
        const float samp_rate = 4'000.0f;
        // sinus_signal --> throttle --> opencmw_time_sink
        auto signal_source_0             = gr::analog::sig_source_f::make(samp_rate, gr::analog::GR_SIN_WAVE, 0.5, 5, 0, 0);
        auto throttle_block_0            = gr::blocks::throttle::make(sizeof(float) * 1, samp_rate, true);
        auto pulsed_power_opencmw_sink_0 = gr::pulsed_power::opencmw_time_sink::make({ "sinus", "square" }, { "V", "A" }, samp_rate);
        pulsed_power_opencmw_sink_0->set_max_noutput_items(noutput_items);

        // saw_signal --> throttle --> opencmw_time_sink
        auto signal_source_1             = gr::analog::sig_source_f::make(samp_rate, gr::analog::GR_SAW_WAVE, 3, 4, 0, 0);
        auto throttle_block_1            = gr::blocks::throttle::make(sizeof(float) * 1, samp_rate, true);
        auto pulsed_power_opencmw_sink_1 = gr::pulsed_power::opencmw_time_sink::make({ "saw" }, { "A" }, samp_rate);
        pulsed_power_opencmw_sink_1->set_max_noutput_items(noutput_items);

        // square_signal --> throttle --> opencmw_time_sink
        auto signal_source_2             = gr::analog::sig_source_f::make(samp_rate, gr::analog::GR_SQR_WAVE, 0.7, 3, 0, 0);
        auto throttle_block_2            = gr::blocks::throttle::make(sizeof(float) * 1, samp_rate, true);
        auto pulsed_power_opencmw_sink_2 = gr::pulsed_power::opencmw_time_sink::make({ "square" }, { "A" }, samp_rate);
        pulsed_power_opencmw_sink_2->set_max_noutput_items(noutput_items);

        // sinus_signal --> throttle --> stream_to_vector --> fft --> fast_multiply_constant --> complex_to_mag^2 --> log10 --> opencmw_freq_sink
        const float  samp_rate_2                      = 32'000.0f;
        const size_t vec_length                       = 1024;
        const size_t fft_size                         = vec_length;
        const auto   bandwidth                        = samp_rate_2;
        auto         signal_source_3                  = gr::analog::sig_source_f::make(samp_rate_2, gr::analog::GR_SIN_WAVE, 3000.0f, 220.0);
        auto         throttle_block_3                 = gr::blocks::throttle::make(sizeof(float) * 1, samp_rate_2, true);
        auto         stream_to_vector_0               = gr::blocks::stream_to_vector::make(sizeof(float) * 1, vec_length);
        auto         fft_vxx_0                        = gr::fft::fft_v<float, true>::make(fft_size, gr::fft::window::blackmanharris(1024), true, 1);
        auto         multiply_const_xx_0              = gr::blocks::multiply_const_cc::make(1 / static_cast<float>(vec_length), vec_length);
        auto         complex_to_mag_squared_0         = gr::blocks::complex_to_mag_squared::make(vec_length);
        auto         nlog10_ff_0                      = gr::blocks::nlog10_ff::make(10, vec_length, 0);
        auto         pulsed_power_opencmw_freq_sink_0 = gr::pulsed_power::opencmw_freq_sink::make({ "sinus_fft" }, { "dB" }, samp_rate_2, bandwidth);

        // nilm worker (time and frequency sink)
        auto nilm_time_sink = gr::pulsed_power::opencmw_time_sink::make({ "P", "Q", "S", "Phi" }, { "W", "Var", "VA", "deg" }, samp_rate);
        nilm_time_sink->set_max_noutput_items(noutput_items);

        auto nilm_freq_sink = gr::pulsed_power::opencmw_freq_sink::make({ "S", "U", "I" }, { "dB", "dB", "dB" }, samp_rate, samp_rate);
        nilm_freq_sink->set_max_noutput_items(noutput_items);

        // connections
        // time-domain sinks
        top->hier_block2::connect(signal_source_0, 0, throttle_block_0, 0);
        top->hier_block2::connect(throttle_block_0, 0, pulsed_power_opencmw_sink_0, 0);

        top->hier_block2::connect(signal_source_1, 0, throttle_block_1, 0);
        top->hier_block2::connect(throttle_block_1, 0, pulsed_power_opencmw_sink_1, 0);

        top->hier_block2::connect(signal_source_2, 0, throttle_block_2, 0);
        top->hier_block2::connect(throttle_block_2, 0, pulsed_power_opencmw_sink_0, 1);

        // frequency-domain sinks
        top->hier_block2::connect(signal_source_3, 0, throttle_block_3, 0);
        top->hier_block2::connect(throttle_block_3, 0, stream_to_vector_0, 0);
        top->hier_block2::connect(stream_to_vector_0, 0, fft_vxx_0, 0);
        top->hier_block2::connect(fft_vxx_0, 0, multiply_const_xx_0, 0);
        top->hier_block2::connect(multiply_const_xx_0, 0, complex_to_mag_squared_0, 0);
        top->hier_block2::connect(complex_to_mag_squared_0, 0, nlog10_ff_0, 0);
        top->hier_block2::connect(nlog10_ff_0, 0, pulsed_power_opencmw_freq_sink_0, 0);

        // nilm worker (time and frequency sink)
        top->hier_block2::connect(throttle_block_0, 0, nilm_time_sink, 0);
        top->hier_block2::connect(throttle_block_1, 0, nilm_time_sink, 1);
        top->hier_block2::connect(throttle_block_2, 0, nilm_time_sink, 2);
        top->hier_block2::connect(throttle_block_3, 0, nilm_time_sink, 3);
        top->hier_block2::connect(nlog10_ff_0, 0, nilm_freq_sink, 0);
        top->hier_block2::connect(nlog10_ff_0, 0, nilm_freq_sink, 1);
        top->hier_block2::connect(nlog10_ff_0, 0, nilm_freq_sink, 2);
    }

    ~GRFlowGraph() { top->stop(); }

    void start() { top->start(); }
};

class PulsedPowerFlowgraph {
private:
    gr::top_block_sptr top;

public:
    PulsedPowerFlowgraph(int noutput_items, bool use_picoscope = false)
        : top(gr::make_top_block("GNURadio")) {
        float source_samp_rate          = 2'000'000.0f;
        auto  source_interface_voltage0 = gr::blocks::multiply_const_ff::make(1);
        auto  source_interface_current0 = gr::blocks::multiply_const_ff::make(1);
        if (use_picoscope) {
            source_samp_rate                                                  = 2'000'000.0f;
            const float                           current_correction_factor   = 2.5f;
            const float                           voltage_correction_factor   = 100.0f;
            gr::pulsed_power::downsampling_mode_t picoscope_downsampling_mode = gr::pulsed_power::DOWNSAMPLING_MODE_NONE;
            gr::pulsed_power::coupling_t          picoscope_coupling          = gr::pulsed_power::AC_1M;

            // blocks
            auto picoscope_source = gr::pulsed_power::picoscope_4000a_source::make("", true);
            picoscope_source->set_trigger_once(false);
            picoscope_source->set_samp_rate(source_samp_rate);
            picoscope_source->set_downsampling(picoscope_downsampling_mode, 1);
            picoscope_source->set_aichan_a(true, 5, picoscope_coupling, 0.0);
            picoscope_source->set_aichan_b(true, 1, picoscope_coupling, 0.0);
            picoscope_source->set_aichan_c(false, 5.0, picoscope_coupling, 5.0);
            picoscope_source->set_aichan_d(false, 5.0, picoscope_coupling, 0.0);
            picoscope_source->set_aichan_e(false, 5, picoscope_coupling, 0.0);
            picoscope_source->set_aichan_f(false, 5, picoscope_coupling, 0.0);
            picoscope_source->set_aichan_g(false, 5.0, picoscope_coupling, 5.0);
            picoscope_source->set_aichan_h(false, 5.0, picoscope_coupling, 0.0);

            // mode = streaming
            picoscope_source->set_nr_buffers(64);
            picoscope_source->set_driver_buffer_size(102400);
            picoscope_source->set_streaming(0.0005);
            picoscope_source->set_buffer_size(204800);

            auto null_sink_picoscope = gr::blocks::null_sink::make(sizeof(float));
            auto voltage0            = gr::blocks::multiply_const_ff::make(voltage_correction_factor);
            auto current0            = gr::blocks::multiply_const_ff::make(current_correction_factor);

            // connections
            top->hier_block2::connect(picoscope_source, 0, voltage0, 0);
            top->hier_block2::connect(picoscope_source, 2, current0, 0);
            top->hier_block2::connect(picoscope_source, 1, null_sink_picoscope, 0);
            top->hier_block2::connect(picoscope_source, 8, null_sink_picoscope, 1);
            top->hier_block2::connect(picoscope_source, 3, null_sink_picoscope, 2);
            top->hier_block2::connect(picoscope_source, 4, null_sink_picoscope, 3);
            top->hier_block2::connect(picoscope_source, 5, null_sink_picoscope, 4);
            top->hier_block2::connect(picoscope_source, 6, null_sink_picoscope, 5);
            top->hier_block2::connect(picoscope_source, 7, null_sink_picoscope, 6);
            top->hier_block2::connect(picoscope_source, 9, null_sink_picoscope, 7);
            top->hier_block2::connect(picoscope_source, 10, null_sink_picoscope, 8);
            top->hier_block2::connect(picoscope_source, 11, null_sink_picoscope, 9);
            top->hier_block2::connect(picoscope_source, 12, null_sink_picoscope, 10);
            top->hier_block2::connect(picoscope_source, 13, null_sink_picoscope, 11);
            top->hier_block2::connect(picoscope_source, 14, null_sink_picoscope, 12);
            top->hier_block2::connect(picoscope_source, 15, null_sink_picoscope, 13);
            top->hier_block2::connect(voltage0, 0, source_interface_voltage0, 0);
            top->hier_block2::connect(current0, 0, source_interface_current0, 0);

        } else {
            // blocks
            auto analog_sig_source_voltage0        = gr::analog::sig_source_f::make(source_samp_rate, gr::analog::GR_SIN_WAVE, 50, 325, 0, 0.0f); // U_raw
            auto analog_sig_source_current0        = gr::analog::sig_source_f::make(source_samp_rate, gr::analog::GR_SIN_WAVE, 50, 50, 0, 0.2f);  // I_raw
            auto analog_sig_source_freq_modulation = gr::analog::sig_source_f::make(source_samp_rate, gr::analog::GR_SIN_WAVE, 2, 1, 0, 0.2f);

            auto noise_source_current0             = gr::analog::noise_source_f::make(gr::analog::GR_GAUSSIAN, 0.25f);
            auto noise_source_voltage0             = gr::analog::noise_source_f::make(gr::analog::GR_GAUSSIAN, 16.25f);

            auto throttle_voltage0                 = gr::blocks::throttle::make(sizeof(float) * 1, source_samp_rate, true);
            auto throttle_current0                 = gr::blocks::throttle::make(sizeof(float) * 1, source_samp_rate, true);
            auto throttle_freq_modulation          = gr::blocks::throttle::make(sizeof(float) * 1, source_samp_rate, true);
            auto throttle_noise_voltage0           = gr::blocks::throttle::make(sizeof(float) * 1, source_samp_rate, true);
            auto throttle_noise_current0           = gr::blocks::throttle::make(sizeof(float) * 1, source_samp_rate, true);

            auto multiply_freq_modulation          = gr::blocks::multiply_ff::make();

            auto add_noise_current0                = gr::blocks::add_ff::make(1);
            auto add_noise_voltage0                = gr::blocks::add_ff::make(1);

            // connections
            top->hier_block2::connect(analog_sig_source_voltage0, 0, throttle_voltage0, 0);
            top->hier_block2::connect(analog_sig_source_current0, 0, throttle_current0, 0);
            top->hier_block2::connect(analog_sig_source_freq_modulation, 0, throttle_freq_modulation, 0);
            top->hier_block2::connect(noise_source_voltage0, 0, throttle_noise_voltage0, 0);
            top->hier_block2::connect(noise_source_current0, 0, throttle_noise_current0, 0);
            // multiply frequency modulation
            top->hier_block2::connect(throttle_current0, 0, multiply_freq_modulation, 0);
            top->hier_block2::connect(throttle_freq_modulation, 0, multiply_freq_modulation, 1);
            // add noise
            top->hier_block2::connect(throttle_voltage0, 0, add_noise_voltage0, 0);
            top->hier_block2::connect(throttle_noise_voltage0, 0, add_noise_voltage0, 1);
            top->hier_block2::connect(multiply_freq_modulation, 0, add_noise_current0, 0);
            top->hier_block2::connect(throttle_noise_current0, 0, add_noise_current0, 1);
            // connect to interface
            top->hier_block2::connect(add_noise_voltage0, 0, source_interface_voltage0, 0);
            top->hier_block2::connect(add_noise_current0, 0, source_interface_current0, 0);
        }

        // parameters
        const float samp_rate_delta_phi_calc = 1'000.0f;
        // parameters decimation
        const float out_samp_rate_ui                     = 10'000.0f;
        const float out_samp_rate_power_shortterm        = 100.0f;
        const float out_samp_rate_power_midterm          = 1.0f;
        const float out_samp_rate_power_longterm         = 1.0f / 60.0f;
        int         decimation_out_raw                   = static_cast<int>(source_samp_rate / out_samp_rate_ui);
        int         decimation_out_bpf                   = static_cast<int>(source_samp_rate / out_samp_rate_ui);
        int         decimation_out_mains_freq_short_term = static_cast<int>(source_samp_rate / out_samp_rate_power_shortterm);
        int         decimation_out_mains_freq_mid_term   = static_cast<int>(source_samp_rate / out_samp_rate_power_midterm);
        int         decimation_out_mains_freq_long_term  = static_cast<int>(source_samp_rate / out_samp_rate_power_longterm);
        int         decimation_out_short_term            = static_cast<int>(samp_rate_delta_phi_calc / out_samp_rate_power_shortterm);
        int         decimation_out_mid_term              = static_cast<int>(samp_rate_delta_phi_calc / out_samp_rate_power_midterm);
        int         decimation_out_long_term             = static_cast<int>(samp_rate_delta_phi_calc / out_samp_rate_power_longterm);
<<<<<<< HEAD
        // parameters nilm
        const int fft_size_nilm    = 131072;
        size_t    vector_size_nilm = static_cast<size_t>(fft_size_nilm);
        float     bandwidth_nilm   = source_samp_rate;

        // blocks
        auto stream_to_vector_U       = gr::blocks::stream_to_vector::make(sizeof(float) * 1, vector_size_nilm);
        auto fft_U                    = gr::fft::fft_v<float, true>::make(fft_size_nilm, gr::fft::window::blackmanharris(fft_size_nilm), false, 1);
        auto complex_to_mag_U         = gr::blocks::complex_to_mag_squared::make(vector_size_nilm);

        auto stream_to_vector_I       = gr::blocks::stream_to_vector::make(sizeof(float) * 1, vector_size_nilm);
        auto fft_I                    = gr::fft::fft_v<float, true>::make(fft_size_nilm, gr::fft::window::blackmanharris(fft_size_nilm), false, 1);
        auto complex_to_mag_I         = gr::blocks::complex_to_mag_squared::make(vector_size_nilm);

        auto stream_to_vector_S       = gr::blocks::stream_to_vector::make(sizeof(float) * 1, vector_size_nilm);
        auto fft_S                    = gr::fft::fft_v<float, true>::make(fft_size_nilm, gr::fft::window::blackmanharris(fft_size_nilm), false, 1);
        auto complex_to_mag_S         = gr::blocks::complex_to_mag_squared::make(vector_size_nilm);

        auto multiply_voltage_current = gr::blocks::multiply_ff::make(1);
        auto frequency_spec_one_in_n  = gr::blocks::keep_one_in_n::make(sizeof(float), 4000);
        auto frequency_spec_low_pass  = gr::filter::fft_filter_fff::make(
                 10,
                 gr::filter::firdes::low_pass(
                         1,
                         500,
                         20,
                         100,
                         gr::fft::window::win_type::WIN_HAMMING,
                         6.76));
        auto frequency_spec_stream_to_vec  = gr::blocks::stream_to_vector::make(sizeof(float), 512);
        auto frequency_spec_fft            = gr::fft::fft_v<float, true>::make(512, gr::fft::window::rectangular(512), true, 1);
        auto frequency_multiply_const      = gr::blocks::multiply_const<gr_complex>::make(2.0 / (512.0), 512);
        auto frequency_spec_complex_to_mag = gr::blocks::complex_to_mag::make(512);
=======
        // parameters band pass filter
        const int   decimation_bpf            = static_cast<int>(source_samp_rate / out_samp_rate_ui);
        const float bpf_high_cut              = 80.0f;
        const float bpf_low_cut               = 20.0f;
        const float bpf_trans                 = 1000.0f;
        const int   decimation_delta_phi_calc = static_cast<int>(out_samp_rate_ui / samp_rate_delta_phi_calc);
        // parameters low pass filter
        const int   decimation_lpf   = 1;
        const float lpf_in_samp_rate = samp_rate_delta_phi_calc;
        const float lpf_trans        = 10.0f;
        // parameters frequency spectra
        const int fft_size_ppem        = 512;
        size_t    fft_vector_size_ppem = static_cast<size_t>(fft_size_ppem);
        const int fft_size_nilm        = 131072;
        size_t    fft_vector_size_nilm = static_cast<size_t>(fft_size_nilm);
        float     bandwidth            = source_samp_rate;

        // blocks
        auto multiply_voltage_current_nilm = gr::blocks::multiply_ff::make(1);

        auto stream_to_vector_U            = gr::blocks::stream_to_vector::make(sizeof(float) * 1, fft_vector_size_nilm);
        auto fft_U                         = gr::fft::fft_v<float, true>::make(fft_size_nilm, gr::fft::window::blackmanharris(fft_size_nilm), true, 1);
        auto complex_to_mag_U              = gr::blocks::complex_to_mag_squared::make(fft_vector_size_nilm);

        auto stream_to_vector_I            = gr::blocks::stream_to_vector::make(sizeof(float) * 1, fft_vector_size_nilm);
        auto fft_I                         = gr::fft::fft_v<float, true>::make(fft_size_nilm, gr::fft::window::blackmanharris(fft_size_nilm), true, 1);
        auto complex_to_mag_I              = gr::blocks::complex_to_mag_squared::make(fft_vector_size_nilm);

        auto stream_to_vector_S            = gr::blocks::stream_to_vector::make(sizeof(float) * 1, fft_vector_size_nilm);
        auto fft_S                         = gr::fft::fft_v<float, true>::make(fft_size_nilm, gr::fft::window::blackmanharris(fft_size_nilm), true, 1);
        auto complex_to_mag_S              = gr::blocks::complex_to_mag_squared::make(fft_vector_size_nilm);

        auto multiply_voltage_current      = gr::blocks::multiply_ff::make(1);
        auto frequency_spec_one_in_n       = gr::blocks::keep_one_in_n::make(sizeof(float), 400);
        auto frequency_spec_low_pass       = gr::filter::fft_filter_fff::make(
                      10,
                      gr::filter::firdes::low_pass(
                              1,
                              500,
                              20,
                              100,
                              gr::fft::window::win_type::WIN_HAMMING,
                              6.76));
        auto frequency_spec_stream_to_vec  = gr::blocks::stream_to_vector::make(sizeof(float), fft_size_ppem);
        auto frequency_spec_fft            = gr::fft::fft_v<float, true>::make(fft_size_ppem, gr::fft::window::rectangular(fft_size_ppem), true, 1);
        auto frequency_multiply_const      = gr::blocks::multiply_const<gr_complex>::make(2.0 / static_cast<double>(fft_size_ppem), fft_vector_size_ppem);
        auto frequency_spec_complex_to_mag = gr::blocks::complex_to_mag::make(fft_vector_size_ppem);
>>>>>>> f1dc4f90

        auto calc_mains_frequency          = gr::pulsed_power::mains_frequency_calc::make(source_samp_rate, -100.0f, 100.0f);

        auto integrate_S_day               = gr::pulsed_power::integration::make(10, 1000, gr::pulsed_power::INTEGRATION_DURATION::DAY);
        auto integrate_S_week              = gr::pulsed_power::integration::make(10, 1000, gr::pulsed_power::INTEGRATION_DURATION::WEEK);
        auto integrate_S_month             = gr::pulsed_power::integration::make(10, 1000, gr::pulsed_power::INTEGRATION_DURATION::MONTH);
        auto integrate_P_day               = gr::pulsed_power::integration::make(10, 1000, gr::pulsed_power::INTEGRATION_DURATION::DAY);
        auto integrate_P_week              = gr::pulsed_power::integration::make(10, 1000, gr::pulsed_power::INTEGRATION_DURATION::WEEK);
        auto integrate_P_month             = gr::pulsed_power::integration::make(10, 1000, gr::pulsed_power::INTEGRATION_DURATION::MONTH);

        auto band_pass_filter_current0     = gr::filter::fft_filter_fff::make(
                    decimation_bpf,
                    gr::filter::firdes::band_pass(
                            1,
                            source_samp_rate,
                            bpf_low_cut,
                            bpf_high_cut,
                            bpf_trans,
                            gr::fft::window::win_type::WIN_HANN,
                            6.76));
        auto band_pass_filter_voltage0 = gr::filter::fft_filter_fff::make(
                decimation_bpf,
                gr::filter::firdes::band_pass(
                        1,
                        source_samp_rate,
                        bpf_low_cut,
                        bpf_high_cut,
                        bpf_trans,
                        gr::fft::window::win_type::WIN_HANN,
                        6.76));

        auto analog_sig_source_phase0_sin = gr::analog::sig_source_f::make(samp_rate_delta_phi_calc, gr::analog::GR_SIN_WAVE, 55, 1, 0, 0.0f);
        auto analog_sig_source_phase0_cos = gr::analog::sig_source_f::make(samp_rate_delta_phi_calc, gr::analog::GR_COS_WAVE, 55, 1, 0, 0.0f);

        auto blocks_multiply_phase0_0     = gr::blocks::multiply_ff::make(1);
        auto blocks_multiply_phase0_1     = gr::blocks::multiply_ff::make(1);
        auto blocks_multiply_phase0_2     = gr::blocks::multiply_ff::make(1);
        auto blocks_multiply_phase0_3     = gr::blocks::multiply_ff::make(1);

        auto low_pass_filter_current0_0   = gr::filter::fft_filter_fff::make(
                  decimation_lpf,
                  gr::filter::firdes::low_pass(
                          1,
                          lpf_in_samp_rate,
                          60,
                          lpf_trans,
                          gr::fft::window::win_type::WIN_HAMMING,
                          6.76));
        auto low_pass_filter_current0_1 = gr::filter::fft_filter_fff::make(
                decimation_lpf,
                gr::filter::firdes::low_pass(
                        1,
                        lpf_in_samp_rate,
                        60,
                        lpf_trans,
                        gr::fft::window::win_type::WIN_HAMMING,
                        6.76));
        auto low_pass_filter_voltage0_0 = gr::filter::fft_filter_fff::make(
                decimation_lpf,
                gr::filter::firdes::low_pass(
                        1,
                        lpf_in_samp_rate,
                        60,
                        lpf_trans,
                        gr::fft::window::win_type::WIN_HAMMING,
                        6.76));
        auto low_pass_filter_voltage0_1 = gr::filter::fft_filter_fff::make(
                decimation_lpf,
                gr::filter::firdes::low_pass(
                        1,
                        lpf_in_samp_rate,
                        60,
                        lpf_trans,
                        gr::fft::window::win_type::WIN_HAMMING,
                        6.76));

        auto blocks_divide_phase0_0                   = gr::blocks::divide_ff::make(1);
        auto blocks_divide_phase0_1                   = gr::blocks::divide_ff::make(1);

        auto blocks_transcendental_phase0_0           = gr::blocks::transcendental::make("atan");
        auto blocks_transcendental_phase0_1           = gr::blocks::transcendental::make("atan");

        auto blocks_sub_phase0                        = gr::blocks::sub_ff::make(1);

        auto pulsed_power_power_calc_ff_0_0           = gr::pulsed_power::power_calc_ff::make(0.001);

        auto out_decimation_current0                  = gr::blocks::keep_one_in_n::make(sizeof(float), decimation_out_raw);
        auto out_decimation_voltage0                  = gr::blocks::keep_one_in_n::make(sizeof(float), decimation_out_raw);
        auto out_decimation_current_bpf               = gr::blocks::keep_one_in_n::make(sizeof(float), decimation_out_bpf);
        auto out_decimation_voltage_bpf               = gr::blocks::keep_one_in_n::make(sizeof(float), decimation_out_bpf);

        auto out_decimation_mains_frequency_shortterm = gr::blocks::keep_one_in_n::make(sizeof(float), decimation_out_mains_freq_short_term);
        auto out_decimation_mains_frequency_midterm   = gr::blocks::keep_one_in_n::make(sizeof(float), decimation_out_mains_freq_mid_term);
        auto out_decimation_mains_frequency_longterm  = gr::blocks::keep_one_in_n::make(sizeof(float), decimation_out_mains_freq_long_term);

        auto decimation_block_current_bpf0            = gr::blocks::keep_one_in_n::make(sizeof(float), decimation_delta_phi_calc);
        auto decimation_block_voltage_bpf0            = gr::blocks::keep_one_in_n::make(sizeof(float), decimation_delta_phi_calc);

        auto out_decimation_p_shortterm               = gr::blocks::keep_one_in_n::make(sizeof(float), decimation_out_short_term);
        auto out_decimation_q_shortterm               = gr::blocks::keep_one_in_n::make(sizeof(float), decimation_out_short_term);
        auto out_decimation_s_shortterm               = gr::blocks::keep_one_in_n::make(sizeof(float), decimation_out_short_term);
        auto out_decimation_phi_shortterm             = gr::blocks::keep_one_in_n::make(sizeof(float), decimation_out_short_term);
        auto out_decimation_p_midterm                 = gr::blocks::keep_one_in_n::make(sizeof(float), decimation_out_mid_term);
        auto out_decimation_q_midterm                 = gr::blocks::keep_one_in_n::make(sizeof(float), decimation_out_mid_term);
        auto out_decimation_s_midterm                 = gr::blocks::keep_one_in_n::make(sizeof(float), decimation_out_mid_term);
        auto out_decimation_phi_midterm               = gr::blocks::keep_one_in_n::make(sizeof(float), decimation_out_mid_term);
        auto out_decimation_p_longterm                = gr::blocks::keep_one_in_n::make(sizeof(float), decimation_out_long_term);
        auto out_decimation_q_longterm                = gr::blocks::keep_one_in_n::make(sizeof(float), decimation_out_long_term);
        auto out_decimation_s_longterm                = gr::blocks::keep_one_in_n::make(sizeof(float), decimation_out_long_term);
        auto out_decimation_phi_longterm              = gr::blocks::keep_one_in_n::make(sizeof(float), decimation_out_long_term);

        auto statistics_p_shortterm                   = gr::pulsed_power::statistics::make(decimation_out_short_term);
        auto statistics_q_shortterm                   = gr::pulsed_power::statistics::make(decimation_out_short_term);
        auto statistics_s_shortterm                   = gr::pulsed_power::statistics::make(decimation_out_short_term);
        auto statistics_phi_shortterm                 = gr::pulsed_power::statistics::make(decimation_out_short_term);
        auto statistics_p_midterm                     = gr::pulsed_power::statistics::make(decimation_out_mid_term);
        auto statistics_q_midterm                     = gr::pulsed_power::statistics::make(decimation_out_mid_term);
        auto statistics_s_midterm                     = gr::pulsed_power::statistics::make(decimation_out_mid_term);
        auto statistics_phi_midterm                   = gr::pulsed_power::statistics::make(decimation_out_mid_term);
        auto statistics_p_longterm                    = gr::pulsed_power::statistics::make(decimation_out_long_term);
        auto statistics_q_longterm                    = gr::pulsed_power::statistics::make(decimation_out_long_term);
        auto statistics_s_longterm                    = gr::pulsed_power::statistics::make(decimation_out_long_term);
        auto statistics_phi_longterm                  = gr::pulsed_power::statistics::make(decimation_out_long_term);

        auto opencmw_time_sink_signals                = gr::pulsed_power::opencmw_time_sink::make(
                               { "U", "I", "U_bpf", "I_bpf" },
                               { "V", "A", "V", "A" },
                               out_samp_rate_ui);
        opencmw_time_sink_signals->set_max_noutput_items(noutput_items);

        // Mains frequency sinks
        auto opencmw_time_sink_mains_freq_shortterm = gr::pulsed_power::opencmw_time_sink::make(
                { "mains_freq" },
                { "Hz" },
                out_samp_rate_power_shortterm);
        opencmw_time_sink_mains_freq_shortterm->set_max_noutput_items(noutput_items);
        auto opencmw_time_sink_mains_freq_midterm = gr::pulsed_power::opencmw_time_sink::make(
                { "mains_freq" },
                { "Hz" },
                out_samp_rate_power_midterm);
        opencmw_time_sink_mains_freq_midterm->set_max_noutput_items(noutput_items);
        auto opencmw_time_sink_mains_freq_longterm = gr::pulsed_power::opencmw_time_sink::make(
                { "mains_freq" },
                { "Hz" },
                out_samp_rate_power_longterm);
        opencmw_time_sink_mains_freq_longterm->set_max_noutput_items(noutput_items);

        // Power sinks
        auto opencmw_time_sink_power_shortterm = gr::pulsed_power::opencmw_time_sink::make(
                { "P", "Q", "S", "phi" },
                { "W", "Var", "VA", "rad" },
                out_samp_rate_power_shortterm);
        opencmw_time_sink_power_shortterm->set_max_noutput_items(noutput_items);
        auto opencmw_time_sink_power_midterm = gr::pulsed_power::opencmw_time_sink::make(
                { "P", "Q", "S", "phi" },
                { "W", "Var", "VA", "rad" },
                out_samp_rate_power_midterm);
        opencmw_time_sink_power_midterm->set_max_noutput_items(noutput_items);
        auto opencmw_time_sink_power_longterm = gr::pulsed_power::opencmw_time_sink::make(
                { "P", "Q", "S", "phi" },
                { "W", "Var", "VA", "rad" },
                out_samp_rate_power_longterm);
        opencmw_time_sink_power_longterm->set_max_noutput_items(noutput_items);

        // Integral sinks
        auto opencmw_time_sink_int_shortterm = gr::pulsed_power::opencmw_time_sink::make(
                { "P_Int", "S_Int" },
                { "Wh", "VAh" },
                out_samp_rate_power_shortterm);
        opencmw_time_sink_int_shortterm->set_max_noutput_items(noutput_items);
        auto opencmw_time_sink_int_midterm = gr::pulsed_power::opencmw_time_sink::make(
                { "P_Int", "S_Int" },
                { "Wh", "VAh" },
                out_samp_rate_power_midterm);
        opencmw_time_sink_int_midterm->set_max_noutput_items(noutput_items);
        auto opencmw_time_sink_int_longterm = gr::pulsed_power::opencmw_time_sink::make(
                { "P_Int", "S_Int" },
                { "Wh", "VAh" },
                out_samp_rate_power_longterm);
        opencmw_time_sink_int_longterm->set_max_noutput_items(noutput_items);

        // Statistic sinks
        auto opencmw_time_sink_power_stats_shortterm = gr::pulsed_power::opencmw_time_sink::make(
                { "P_mean", "P_min", "P_max", "Q_mean", "Q_min", "Q_max", "S_mean", "S_min", "S_max", "phi_mean", "phi_min", "phi_max" },
                { "W", "W", "W", "Var", "Var", "Var", "VA", "VA", "VA", "rad", "rad", "rad" },
                out_samp_rate_power_shortterm);
        opencmw_time_sink_power_stats_shortterm->set_max_noutput_items(noutput_items);
        auto opencmw_time_sink_power_stats_midterm = gr::pulsed_power::opencmw_time_sink::make(
                { "P_mean", "P_min", "P_max", "Q_mean", "Q_min", "Q_max", "S_mean", "S_min", "S_max", "phi_mean", "phi_min", "phi_max" },
                { "W", "W", "W", "Var", "Var", "Var", "VA", "VA", "VA", "rad", "rad", "rad" },
                out_samp_rate_power_midterm);
        opencmw_time_sink_power_stats_midterm->set_max_noutput_items(noutput_items);
        auto opencmw_time_sink_power_stats_longterm = gr::pulsed_power::opencmw_time_sink::make(
                { "P_mean", "P_min", "P_max", "Q_mean", "Q_min", "Q_max", "S_mean", "S_min", "S_max", "phi_mean", "phi_min", "phi_max" },
                { "W", "W", "W", "Var", "Var", "Var", "VA", "VA", "VA", "rad", "rad", "rad" },
                out_samp_rate_power_longterm);
        opencmw_time_sink_power_stats_longterm->set_max_noutput_items(noutput_items);

        auto null_sink_stats_shortterm = gr::blocks::null_sink::make(sizeof(float));
        auto null_sink_stats_midterm   = gr::blocks::null_sink::make(sizeof(float));
        auto null_sink_stats_longterm  = gr::blocks::null_sink::make(sizeof(float));

        // Frequency spectra sinks
        auto frequency_spec_pulsed_power_opencmw_freq_sink = gr::pulsed_power::opencmw_freq_sink::make(
                { "sinus_fft" },
                { "W" }, 50, 50, 512);
        frequency_spec_pulsed_power_opencmw_freq_sink->set_max_noutput_items(noutput_items);
        auto opencmw_freq_sink_nilm_U = gr::pulsed_power::opencmw_freq_sink::make(
                { "VoltageSpectrumNilm" },
                { "V" },
                source_samp_rate,
<<<<<<< HEAD
                bandwidth_nilm,
                vector_size_nilm);
        opencmw_freq_sink_nilm_U->set_max_noutput_items(1);
=======
                bandwidth,
                fft_vector_size_nilm);
        opencmw_freq_sink_nilm_U->set_max_noutput_items(noutput_items);
>>>>>>> f1dc4f90
        auto opencmw_freq_sink_nilm_I = gr::pulsed_power::opencmw_freq_sink::make(
                { "CurrentSpectrumNilm" },
                { "A" },
                source_samp_rate,
<<<<<<< HEAD
                bandwidth_nilm,
                vector_size_nilm);
        opencmw_freq_sink_nilm_I->set_max_noutput_items(1);
=======
                bandwidth,
                fft_vector_size_nilm);
        opencmw_freq_sink_nilm_I->set_max_noutput_items(noutput_items);
>>>>>>> f1dc4f90
        auto opencmw_freq_sink_nilm_S = gr::pulsed_power::opencmw_freq_sink::make(
                { "ApparentPowerSpectrumNilm" },
                { "VA" },
                source_samp_rate,
<<<<<<< HEAD
                bandwidth_nilm,
                vector_size_nilm);
        opencmw_freq_sink_nilm_S->set_max_noutput_items(1);
=======
                bandwidth,
                fft_vector_size_nilm);
        opencmw_freq_sink_nilm_S->set_max_noutput_items(noutput_items);
>>>>>>> f1dc4f90

        // Connections:
        // signal
        top->hier_block2::connect(source_interface_voltage0, 0, out_decimation_voltage0, 0);
        top->hier_block2::connect(source_interface_current0, 0, out_decimation_current0, 0);
        top->hier_block2::connect(out_decimation_voltage0, 0, opencmw_time_sink_signals, 0); // U_raw
        top->hier_block2::connect(out_decimation_current0, 0, opencmw_time_sink_signals, 1); // I_raw
        // Mains frequency
        top->hier_block2::connect(source_interface_voltage0, 0, calc_mains_frequency, 0);
        top->hier_block2::connect(calc_mains_frequency, 0, out_decimation_mains_frequency_shortterm, 0);
        top->hier_block2::connect(out_decimation_mains_frequency_shortterm, 0, opencmw_time_sink_mains_freq_shortterm, 0); // mains_freq short-term
        top->hier_block2::connect(calc_mains_frequency, 0, out_decimation_mains_frequency_midterm, 0);
        top->hier_block2::connect(out_decimation_mains_frequency_midterm, 0, opencmw_time_sink_mains_freq_midterm, 0); // mains_freq mid-term
        top->hier_block2::connect(calc_mains_frequency, 0, out_decimation_mains_frequency_longterm, 0);
        top->hier_block2::connect(out_decimation_mains_frequency_longterm, 0, opencmw_time_sink_mains_freq_longterm, 0); // mains_freq long-term
        // Bandpass filter
        top->hier_block2::connect(source_interface_voltage0, 0, band_pass_filter_voltage0, 0);
        top->hier_block2::connect(source_interface_current0, 0, band_pass_filter_current0, 0);
        top->hier_block2::connect(band_pass_filter_voltage0, 0, opencmw_time_sink_signals, 2); // U_bpf
        top->hier_block2::connect(band_pass_filter_current0, 0, opencmw_time_sink_signals, 3); // I_bpf
        // Calculate phase shift
        top->hier_block2::connect(band_pass_filter_voltage0, 0, decimation_block_voltage_bpf0, 0);
        top->hier_block2::connect(band_pass_filter_current0, 0, decimation_block_current_bpf0, 0);

        top->hier_block2::connect(decimation_block_voltage_bpf0, 0, blocks_multiply_phase0_0, 0);
        top->hier_block2::connect(decimation_block_voltage_bpf0, 0, blocks_multiply_phase0_1, 0);
        top->hier_block2::connect(decimation_block_current_bpf0, 0, blocks_multiply_phase0_2, 0);
        top->hier_block2::connect(decimation_block_current_bpf0, 0, blocks_multiply_phase0_3, 0);
        top->hier_block2::connect(decimation_block_voltage_bpf0, 0, pulsed_power_power_calc_ff_0_0, 0);
        top->hier_block2::connect(decimation_block_current_bpf0, 0, pulsed_power_power_calc_ff_0_0, 1);
        top->hier_block2::connect(analog_sig_source_phase0_sin, 0, blocks_multiply_phase0_0, 1);
        top->hier_block2::connect(analog_sig_source_phase0_sin, 0, blocks_multiply_phase0_2, 1);
        top->hier_block2::connect(analog_sig_source_phase0_cos, 0, blocks_multiply_phase0_1, 1);
        top->hier_block2::connect(analog_sig_source_phase0_cos, 0, blocks_multiply_phase0_3, 1);
        top->hier_block2::connect(blocks_multiply_phase0_0, 0, low_pass_filter_voltage0_0, 0);
        top->hier_block2::connect(blocks_multiply_phase0_1, 0, low_pass_filter_voltage0_1, 0);
        top->hier_block2::connect(blocks_multiply_phase0_2, 0, low_pass_filter_current0_0, 0);
        top->hier_block2::connect(blocks_multiply_phase0_3, 0, low_pass_filter_current0_1, 0);
        top->hier_block2::connect(low_pass_filter_voltage0_0, 0, blocks_divide_phase0_0, 0);
        top->hier_block2::connect(low_pass_filter_voltage0_1, 0, blocks_divide_phase0_0, 1);
        top->hier_block2::connect(low_pass_filter_current0_0, 0, blocks_divide_phase0_1, 0);
        top->hier_block2::connect(low_pass_filter_current0_1, 0, blocks_divide_phase0_1, 1);
        top->hier_block2::connect(blocks_divide_phase0_0, 0, blocks_transcendental_phase0_0, 0);
        top->hier_block2::connect(blocks_divide_phase0_1, 0, blocks_transcendental_phase0_1, 0);
        top->hier_block2::connect(blocks_transcendental_phase0_0, 0, blocks_sub_phase0, 0);
        top->hier_block2::connect(blocks_transcendental_phase0_1, 0, blocks_sub_phase0, 1);
        top->hier_block2::connect(blocks_sub_phase0, 0, pulsed_power_power_calc_ff_0_0, 2);
        // Calculate P, Q, S, phi
        top->hier_block2::connect(pulsed_power_power_calc_ff_0_0, 0, out_decimation_p_shortterm, 0);
        top->hier_block2::connect(pulsed_power_power_calc_ff_0_0, 1, out_decimation_q_shortterm, 0);
        top->hier_block2::connect(pulsed_power_power_calc_ff_0_0, 2, out_decimation_s_shortterm, 0);
        top->hier_block2::connect(pulsed_power_power_calc_ff_0_0, 3, out_decimation_phi_shortterm, 0);
        top->hier_block2::connect(out_decimation_p_shortterm, 0, opencmw_time_sink_power_shortterm, 0);   // P short-term
        top->hier_block2::connect(out_decimation_q_shortterm, 0, opencmw_time_sink_power_shortterm, 1);   // Q short-term
        top->hier_block2::connect(out_decimation_s_shortterm, 0, opencmw_time_sink_power_shortterm, 2);   // S short-term
        top->hier_block2::connect(out_decimation_phi_shortterm, 0, opencmw_time_sink_power_shortterm, 3); // phi short-term
        top->hier_block2::connect(pulsed_power_power_calc_ff_0_0, 0, out_decimation_p_midterm, 0);
        top->hier_block2::connect(pulsed_power_power_calc_ff_0_0, 1, out_decimation_q_midterm, 0);
        top->hier_block2::connect(pulsed_power_power_calc_ff_0_0, 2, out_decimation_s_midterm, 0);
        top->hier_block2::connect(pulsed_power_power_calc_ff_0_0, 3, out_decimation_phi_midterm, 0);
        top->hier_block2::connect(out_decimation_p_midterm, 0, opencmw_time_sink_power_midterm, 0);   // P mid-term
        top->hier_block2::connect(out_decimation_q_midterm, 0, opencmw_time_sink_power_midterm, 1);   // Q mid-term
        top->hier_block2::connect(out_decimation_s_midterm, 0, opencmw_time_sink_power_midterm, 2);   // S mid-term
        top->hier_block2::connect(out_decimation_phi_midterm, 0, opencmw_time_sink_power_midterm, 3); // phi mid-term
        top->hier_block2::connect(pulsed_power_power_calc_ff_0_0, 0, out_decimation_p_longterm, 0);
        top->hier_block2::connect(pulsed_power_power_calc_ff_0_0, 1, out_decimation_q_longterm, 0);
        top->hier_block2::connect(pulsed_power_power_calc_ff_0_0, 2, out_decimation_s_longterm, 0);
        top->hier_block2::connect(pulsed_power_power_calc_ff_0_0, 3, out_decimation_phi_longterm, 0);
        top->hier_block2::connect(out_decimation_p_longterm, 0, opencmw_time_sink_power_longterm, 0);   // P long-term
        top->hier_block2::connect(out_decimation_q_longterm, 0, opencmw_time_sink_power_longterm, 1);   // Q long-term
        top->hier_block2::connect(out_decimation_s_longterm, 0, opencmw_time_sink_power_longterm, 2);   // S long-term
        top->hier_block2::connect(out_decimation_phi_longterm, 0, opencmw_time_sink_power_longterm, 3); // phi long-term
        // Integrals
        top->hier_block2::connect(pulsed_power_power_calc_ff_0_0, 0, integrate_P_day, 0);
        top->hier_block2::connect(integrate_P_day, 0, opencmw_time_sink_int_shortterm, 0); // int P day
        top->hier_block2::connect(pulsed_power_power_calc_ff_0_0, 2, integrate_S_day, 0);
        top->hier_block2::connect(integrate_S_day, 0, opencmw_time_sink_int_shortterm, 1); // int S day
        top->hier_block2::connect(pulsed_power_power_calc_ff_0_0, 0, integrate_P_week, 0);
        top->hier_block2::connect(integrate_P_week, 0, opencmw_time_sink_int_midterm, 0); // int P week
        top->hier_block2::connect(pulsed_power_power_calc_ff_0_0, 2, integrate_S_week, 0);
        top->hier_block2::connect(integrate_S_week, 0, opencmw_time_sink_int_midterm, 1); // int S week
        top->hier_block2::connect(pulsed_power_power_calc_ff_0_0, 0, integrate_P_month, 0);
        top->hier_block2::connect(integrate_P_month, 0, opencmw_time_sink_int_longterm, 0); // int P month
        top->hier_block2::connect(pulsed_power_power_calc_ff_0_0, 2, integrate_S_month, 0);
        top->hier_block2::connect(integrate_S_month, 0, opencmw_time_sink_int_longterm, 1); // int S month
        // Statistics
        top->hier_block2::connect(pulsed_power_power_calc_ff_0_0, 0, statistics_p_shortterm, 0);
        top->hier_block2::connect(pulsed_power_power_calc_ff_0_0, 1, statistics_q_shortterm, 0);
        top->hier_block2::connect(pulsed_power_power_calc_ff_0_0, 2, statistics_s_shortterm, 0);
        top->hier_block2::connect(pulsed_power_power_calc_ff_0_0, 3, statistics_phi_shortterm, 0);
        top->hier_block2::connect(statistics_p_shortterm, 0, opencmw_time_sink_power_stats_shortterm, 0);    // P_mean short-term
        top->hier_block2::connect(statistics_p_shortterm, 1, opencmw_time_sink_power_stats_shortterm, 1);    // P_min short-term
        top->hier_block2::connect(statistics_p_shortterm, 2, opencmw_time_sink_power_stats_shortterm, 2);    // P_max short-term
        top->hier_block2::connect(statistics_p_shortterm, 3, null_sink_stats_shortterm, 0);                  // P_std_dev short-term
        top->hier_block2::connect(statistics_q_shortterm, 0, opencmw_time_sink_power_stats_shortterm, 3);    // Q_mean short-term
        top->hier_block2::connect(statistics_q_shortterm, 1, opencmw_time_sink_power_stats_shortterm, 4);    // Q_min short-term
        top->hier_block2::connect(statistics_q_shortterm, 2, opencmw_time_sink_power_stats_shortterm, 5);    // Q_max short-term
        top->hier_block2::connect(statistics_q_shortterm, 3, null_sink_stats_shortterm, 1);                  // Q_std_dev short-term
        top->hier_block2::connect(statistics_s_shortterm, 0, opencmw_time_sink_power_stats_shortterm, 6);    // S_mean short-term
        top->hier_block2::connect(statistics_s_shortterm, 1, opencmw_time_sink_power_stats_shortterm, 7);    // S_min short-term
        top->hier_block2::connect(statistics_s_shortterm, 2, opencmw_time_sink_power_stats_shortterm, 8);    // S_max short-term
        top->hier_block2::connect(statistics_s_shortterm, 3, null_sink_stats_shortterm, 2);                  // S_std_dev short-term
        top->hier_block2::connect(statistics_phi_shortterm, 0, opencmw_time_sink_power_stats_shortterm, 9);  // phi_mean short-term
        top->hier_block2::connect(statistics_phi_shortterm, 1, opencmw_time_sink_power_stats_shortterm, 10); // phi_min short-term
        top->hier_block2::connect(statistics_phi_shortterm, 2, opencmw_time_sink_power_stats_shortterm, 11); // phi_max short-term
        top->hier_block2::connect(statistics_phi_shortterm, 3, null_sink_stats_shortterm, 3);                // phi_std_dev short-term
        top->hier_block2::connect(pulsed_power_power_calc_ff_0_0, 0, statistics_p_midterm, 0);
        top->hier_block2::connect(pulsed_power_power_calc_ff_0_0, 1, statistics_q_midterm, 0);
        top->hier_block2::connect(pulsed_power_power_calc_ff_0_0, 2, statistics_s_midterm, 0);
        top->hier_block2::connect(pulsed_power_power_calc_ff_0_0, 3, statistics_phi_midterm, 0);
        top->hier_block2::connect(statistics_p_midterm, 0, opencmw_time_sink_power_stats_midterm, 0);    // P_mean mid-term
        top->hier_block2::connect(statistics_p_midterm, 1, opencmw_time_sink_power_stats_midterm, 1);    // P_min mid-term
        top->hier_block2::connect(statistics_p_midterm, 2, opencmw_time_sink_power_stats_midterm, 2);    // P_max mid-term
        top->hier_block2::connect(statistics_p_midterm, 3, null_sink_stats_midterm, 0);                  // P_std_dev mid-term
        top->hier_block2::connect(statistics_q_midterm, 0, opencmw_time_sink_power_stats_midterm, 3);    // Q_mean mid-term
        top->hier_block2::connect(statistics_q_midterm, 1, opencmw_time_sink_power_stats_midterm, 4);    // Q_min mid-term
        top->hier_block2::connect(statistics_q_midterm, 2, opencmw_time_sink_power_stats_midterm, 5);    // Q_max mid-term
        top->hier_block2::connect(statistics_q_midterm, 3, null_sink_stats_midterm, 1);                  // Q_std_dev mid-term
        top->hier_block2::connect(statistics_s_midterm, 0, opencmw_time_sink_power_stats_midterm, 6);    // S_mean mid-term
        top->hier_block2::connect(statistics_s_midterm, 1, opencmw_time_sink_power_stats_midterm, 7);    // S_min mid-term
        top->hier_block2::connect(statistics_s_midterm, 2, opencmw_time_sink_power_stats_midterm, 8);    // S_max mid-term
        top->hier_block2::connect(statistics_s_midterm, 3, null_sink_stats_midterm, 2);                  // S_std_dev mid-term
        top->hier_block2::connect(statistics_phi_midterm, 0, opencmw_time_sink_power_stats_midterm, 9);  // phi_mean mid-term
        top->hier_block2::connect(statistics_phi_midterm, 1, opencmw_time_sink_power_stats_midterm, 10); // phi_min mid-term
        top->hier_block2::connect(statistics_phi_midterm, 2, opencmw_time_sink_power_stats_midterm, 11); // phi_max mid-term
        top->hier_block2::connect(statistics_phi_midterm, 3, null_sink_stats_midterm, 3);                // phi_std_dev mid-term
        top->hier_block2::connect(pulsed_power_power_calc_ff_0_0, 0, statistics_p_longterm, 0);
        top->hier_block2::connect(pulsed_power_power_calc_ff_0_0, 1, statistics_q_longterm, 0);
        top->hier_block2::connect(pulsed_power_power_calc_ff_0_0, 2, statistics_s_longterm, 0);
        top->hier_block2::connect(pulsed_power_power_calc_ff_0_0, 3, statistics_phi_longterm, 0);
        top->hier_block2::connect(statistics_p_longterm, 0, opencmw_time_sink_power_stats_longterm, 0);    // P_mean long-term
        top->hier_block2::connect(statistics_p_longterm, 1, opencmw_time_sink_power_stats_longterm, 1);    // P_min long-term
        top->hier_block2::connect(statistics_p_longterm, 2, opencmw_time_sink_power_stats_longterm, 2);    // P_max long-term
        top->hier_block2::connect(statistics_p_longterm, 3, null_sink_stats_longterm, 0);                  // P_std_dev long-term
        top->hier_block2::connect(statistics_q_longterm, 0, opencmw_time_sink_power_stats_longterm, 3);    // Q_mean long-term
        top->hier_block2::connect(statistics_q_longterm, 1, opencmw_time_sink_power_stats_longterm, 4);    // Q_min long-term
        top->hier_block2::connect(statistics_q_longterm, 2, opencmw_time_sink_power_stats_longterm, 5);    // Q_max long-term
        top->hier_block2::connect(statistics_q_longterm, 3, null_sink_stats_longterm, 1);                  // Q_std_dev long-term
        top->hier_block2::connect(statistics_s_longterm, 0, opencmw_time_sink_power_stats_longterm, 6);    // S_mean long-term
        top->hier_block2::connect(statistics_s_longterm, 1, opencmw_time_sink_power_stats_longterm, 7);    // S_min long-term
        top->hier_block2::connect(statistics_s_longterm, 2, opencmw_time_sink_power_stats_longterm, 8);    // S_max long-term
        top->hier_block2::connect(statistics_s_longterm, 3, null_sink_stats_longterm, 2);                  // S_std_dev long-term
        top->hier_block2::connect(statistics_phi_longterm, 0, opencmw_time_sink_power_stats_longterm, 9);  // phi_mean long-term
        top->hier_block2::connect(statistics_phi_longterm, 1, opencmw_time_sink_power_stats_longterm, 10); // phi_min long-term
        top->hier_block2::connect(statistics_phi_longterm, 2, opencmw_time_sink_power_stats_longterm, 11); // phi_max long-term
        top->hier_block2::connect(statistics_phi_longterm, 3, null_sink_stats_longterm, 3);                // phi_std_dev long-term
        // Frequency spectras
        top->hier_block2::connect(source_interface_voltage0, 0, stream_to_vector_U, 0);
        top->hier_block2::connect(stream_to_vector_U, 0, fft_U, 0);
        top->hier_block2::connect(fft_U, 0, complex_to_mag_U, 0);
        top->hier_block2::connect(complex_to_mag_U, 0, opencmw_freq_sink_nilm_U, 0); // freq_spectra voltage
        top->hier_block2::connect(source_interface_current0, 0, stream_to_vector_I, 0);
        top->hier_block2::connect(stream_to_vector_I, 0, fft_I, 0);
        top->hier_block2::connect(fft_I, 0, complex_to_mag_I, 0);
        top->hier_block2::connect(complex_to_mag_I, 0, opencmw_freq_sink_nilm_I, 0); // freq_spectra current
        top->hier_block2::connect(source_interface_current0, 0, multiply_voltage_current, 0);
        top->hier_block2::connect(source_interface_voltage0, 0, multiply_voltage_current, 1);
        top->hier_block2::connect(multiply_voltage_current, 0, stream_to_vector_S, 0);
        top->hier_block2::connect(stream_to_vector_S, 0, fft_S, 0);
        top->hier_block2::connect(fft_S, 0, complex_to_mag_S, 0);
        top->hier_block2::connect(complex_to_mag_S, 0, opencmw_freq_sink_nilm_S, 0); // freq_spectra apparent power (nilm)
        top->hier_block2::connect(multiply_voltage_current, 0, frequency_spec_one_in_n, 0);
        top->hier_block2::connect(frequency_spec_one_in_n, 0, frequency_spec_low_pass, 0);
        top->hier_block2::connect(frequency_spec_low_pass, 0, frequency_spec_stream_to_vec, 0);
        top->hier_block2::connect(frequency_spec_stream_to_vec, 0, frequency_spec_fft, 0);
        top->hier_block2::connect(frequency_spec_fft, 0, frequency_multiply_const, 0);
        top->hier_block2::connect(frequency_multiply_const, 0, frequency_spec_complex_to_mag, 0);
        top->hier_block2::connect(frequency_spec_complex_to_mag, 0, frequency_spec_pulsed_power_opencmw_freq_sink, 0); // freq_spectra apparent power
    }
    ~PulsedPowerFlowgraph() { top->stop(); }
    // start gnuradio flowgraph
    void start() { top->start(); }
};

#endif /* GR_FLOWGRAPHS_HPP */<|MERGE_RESOLUTION|>--- conflicted
+++ resolved
@@ -233,41 +233,6 @@
         int         decimation_out_short_term            = static_cast<int>(samp_rate_delta_phi_calc / out_samp_rate_power_shortterm);
         int         decimation_out_mid_term              = static_cast<int>(samp_rate_delta_phi_calc / out_samp_rate_power_midterm);
         int         decimation_out_long_term             = static_cast<int>(samp_rate_delta_phi_calc / out_samp_rate_power_longterm);
-<<<<<<< HEAD
-        // parameters nilm
-        const int fft_size_nilm    = 131072;
-        size_t    vector_size_nilm = static_cast<size_t>(fft_size_nilm);
-        float     bandwidth_nilm   = source_samp_rate;
-
-        // blocks
-        auto stream_to_vector_U       = gr::blocks::stream_to_vector::make(sizeof(float) * 1, vector_size_nilm);
-        auto fft_U                    = gr::fft::fft_v<float, true>::make(fft_size_nilm, gr::fft::window::blackmanharris(fft_size_nilm), false, 1);
-        auto complex_to_mag_U         = gr::blocks::complex_to_mag_squared::make(vector_size_nilm);
-
-        auto stream_to_vector_I       = gr::blocks::stream_to_vector::make(sizeof(float) * 1, vector_size_nilm);
-        auto fft_I                    = gr::fft::fft_v<float, true>::make(fft_size_nilm, gr::fft::window::blackmanharris(fft_size_nilm), false, 1);
-        auto complex_to_mag_I         = gr::blocks::complex_to_mag_squared::make(vector_size_nilm);
-
-        auto stream_to_vector_S       = gr::blocks::stream_to_vector::make(sizeof(float) * 1, vector_size_nilm);
-        auto fft_S                    = gr::fft::fft_v<float, true>::make(fft_size_nilm, gr::fft::window::blackmanharris(fft_size_nilm), false, 1);
-        auto complex_to_mag_S         = gr::blocks::complex_to_mag_squared::make(vector_size_nilm);
-
-        auto multiply_voltage_current = gr::blocks::multiply_ff::make(1);
-        auto frequency_spec_one_in_n  = gr::blocks::keep_one_in_n::make(sizeof(float), 4000);
-        auto frequency_spec_low_pass  = gr::filter::fft_filter_fff::make(
-                 10,
-                 gr::filter::firdes::low_pass(
-                         1,
-                         500,
-                         20,
-                         100,
-                         gr::fft::window::win_type::WIN_HAMMING,
-                         6.76));
-        auto frequency_spec_stream_to_vec  = gr::blocks::stream_to_vector::make(sizeof(float), 512);
-        auto frequency_spec_fft            = gr::fft::fft_v<float, true>::make(512, gr::fft::window::rectangular(512), true, 1);
-        auto frequency_multiply_const      = gr::blocks::multiply_const<gr_complex>::make(2.0 / (512.0), 512);
-        auto frequency_spec_complex_to_mag = gr::blocks::complex_to_mag::make(512);
-=======
         // parameters band pass filter
         const int   decimation_bpf            = static_cast<int>(source_samp_rate / out_samp_rate_ui);
         const float bpf_high_cut              = 80.0f;
@@ -283,21 +248,19 @@
         size_t    fft_vector_size_ppem = static_cast<size_t>(fft_size_ppem);
         const int fft_size_nilm        = 131072;
         size_t    fft_vector_size_nilm = static_cast<size_t>(fft_size_nilm);
-        float     bandwidth            = source_samp_rate;
+        float     bandwidth_nilm            = source_samp_rate;
 
         // blocks
-        auto multiply_voltage_current_nilm = gr::blocks::multiply_ff::make(1);
-
         auto stream_to_vector_U            = gr::blocks::stream_to_vector::make(sizeof(float) * 1, fft_vector_size_nilm);
-        auto fft_U                         = gr::fft::fft_v<float, true>::make(fft_size_nilm, gr::fft::window::blackmanharris(fft_size_nilm), true, 1);
+        auto fft_U                         = gr::fft::fft_v<float, true>::make(fft_size_nilm, gr::fft::window::blackmanharris(fft_size_nilm), false, 1);
         auto complex_to_mag_U              = gr::blocks::complex_to_mag_squared::make(fft_vector_size_nilm);
 
         auto stream_to_vector_I            = gr::blocks::stream_to_vector::make(sizeof(float) * 1, fft_vector_size_nilm);
-        auto fft_I                         = gr::fft::fft_v<float, true>::make(fft_size_nilm, gr::fft::window::blackmanharris(fft_size_nilm), true, 1);
+        auto fft_I                         = gr::fft::fft_v<float, true>::make(fft_size_nilm, gr::fft::window::blackmanharris(fft_size_nilm), false, 1);
         auto complex_to_mag_I              = gr::blocks::complex_to_mag_squared::make(fft_vector_size_nilm);
 
         auto stream_to_vector_S            = gr::blocks::stream_to_vector::make(sizeof(float) * 1, fft_vector_size_nilm);
-        auto fft_S                         = gr::fft::fft_v<float, true>::make(fft_size_nilm, gr::fft::window::blackmanharris(fft_size_nilm), true, 1);
+        auto fft_S                         = gr::fft::fft_v<float, true>::make(fft_size_nilm, gr::fft::window::blackmanharris(fft_size_nilm), false, 1);
         auto complex_to_mag_S              = gr::blocks::complex_to_mag_squared::make(fft_vector_size_nilm);
 
         auto multiply_voltage_current      = gr::blocks::multiply_ff::make(1);
@@ -315,7 +278,6 @@
         auto frequency_spec_fft            = gr::fft::fft_v<float, true>::make(fft_size_ppem, gr::fft::window::rectangular(fft_size_ppem), true, 1);
         auto frequency_multiply_const      = gr::blocks::multiply_const<gr_complex>::make(2.0 / static_cast<double>(fft_size_ppem), fft_vector_size_ppem);
         auto frequency_spec_complex_to_mag = gr::blocks::complex_to_mag::make(fft_vector_size_ppem);
->>>>>>> f1dc4f90
 
         auto calc_mains_frequency          = gr::pulsed_power::mains_frequency_calc::make(source_samp_rate, -100.0f, 100.0f);
 
@@ -527,41 +489,23 @@
                 { "VoltageSpectrumNilm" },
                 { "V" },
                 source_samp_rate,
-<<<<<<< HEAD
                 bandwidth_nilm,
-                vector_size_nilm);
-        opencmw_freq_sink_nilm_U->set_max_noutput_items(1);
-=======
-                bandwidth,
                 fft_vector_size_nilm);
         opencmw_freq_sink_nilm_U->set_max_noutput_items(noutput_items);
->>>>>>> f1dc4f90
         auto opencmw_freq_sink_nilm_I = gr::pulsed_power::opencmw_freq_sink::make(
                 { "CurrentSpectrumNilm" },
                 { "A" },
                 source_samp_rate,
-<<<<<<< HEAD
                 bandwidth_nilm,
-                vector_size_nilm);
-        opencmw_freq_sink_nilm_I->set_max_noutput_items(1);
-=======
-                bandwidth,
                 fft_vector_size_nilm);
         opencmw_freq_sink_nilm_I->set_max_noutput_items(noutput_items);
->>>>>>> f1dc4f90
         auto opencmw_freq_sink_nilm_S = gr::pulsed_power::opencmw_freq_sink::make(
                 { "ApparentPowerSpectrumNilm" },
                 { "VA" },
                 source_samp_rate,
-<<<<<<< HEAD
                 bandwidth_nilm,
-                vector_size_nilm);
-        opencmw_freq_sink_nilm_S->set_max_noutput_items(1);
-=======
-                bandwidth,
                 fft_vector_size_nilm);
         opencmw_freq_sink_nilm_S->set_max_noutput_items(noutput_items);
->>>>>>> f1dc4f90
 
         // Connections:
         // signal
