#ifndef TIME_DOMAIN_WORKER_H
#define TIME_DOMAIN_WORKER_H

#include <disruptor/RingBuffer.hpp>
#include <majordomo/Worker.hpp>

#include <gnuradio/pulsed_power/opencmw_time_sink.h>

#include <chrono>
#include <unordered_map>

using opencmw::Annotated;
using opencmw::NoUnit;

struct TimeDomainContext {
    std::string             channelNameFilter;
    int32_t                 acquisitionModeFilter = 0; // STREAMING
    std::string             triggerNameFilter;
    int32_t                 maxClientUpdateFrequencyFilter = 25;
<<<<<<< HEAD
    int64_t                 lastRefTrigger                 = 0;
=======
>>>>>>> 010c3239
    opencmw::MIME::MimeType contentType                    = opencmw::MIME::JSON;
};

ENABLE_REFLECTION_FOR(TimeDomainContext, channelNameFilter, acquisitionModeFilter, triggerNameFilter, maxClientUpdateFrequencyFilter, lastRefTrigger, contentType)

struct Acquisition {
    std::string                   refTriggerName  = { "NO_REF_TRIGGER" };
    int64_t                       refTriggerStamp = 0;
    std::vector<float>            channelTimeSinceRefTrigger;
    float                         channelUserDelay   = 0.0f;
    float                         channelActualDelay = 0.0f;
    std::vector<std::string>      channelNames;
    opencmw::MultiArray<float, 2> channelValues;
    opencmw::MultiArray<float, 2> channelErrors;
    std::vector<std::string>      channelUnits;
    std::vector<int64_t>          status;
    std::vector<float>            channelRangeMin;
    std::vector<float>            channelRangeMax;
    std::vector<float>            temperature;
};

ENABLE_REFLECTION_FOR(Acquisition, refTriggerName, refTriggerStamp, channelTimeSinceRefTrigger, channelUserDelay, channelActualDelay, channelNames, channelValues, channelErrors, channelUnits, status, channelRangeMin, channelRangeMax, temperature)

using namespace opencmw::disruptor;
using namespace opencmw::majordomo;
template<units::basic_fixed_string serviceName, typename... Meta>
class TimeDomainWorker
    : public Worker<serviceName, TimeDomainContext, Empty, Acquisition, Meta...> {
private:
    static const size_t RING_BUFFER_SIZE = 128;
    std::atomic<bool>   _shutdownRequested;
    std::jthread        _pollingThread;
    std::jthread        _signalDataStatus;

    struct RingBufferData {
        size_t                          nsignals = 0;
        std::vector<std::vector<float>> chunk;
        int64_t                         timestamp = 0;
    };

    using ringbuffer_t  = std::shared_ptr<RingBuffer<RingBufferData, RING_BUFFER_SIZE, BusySpinWaitStrategy, SingleThreadedStrategy>>;
    using eventpoller_t = std::shared_ptr<EventPoller<RingBufferData, RING_BUFFER_SIZE, BusySpinWaitStrategy, SingleThreadedStrategy>>;
    using sequence_t    = std::shared_ptr<Sequence>;
    class GRSignal {
        std::string  _signalName;
        std::string  _signalUnit;
        ringbuffer_t _ringBuffer;
        sequence_t   _tail;

    public:
        GRSignal() = delete;
        GRSignal(const std::string signalName, const std::string signalUnit)
            : _signalName(signalName), _signalUnit(signalUnit), _ringBuffer(newRingBuffer<RingBufferData, RING_BUFFER_SIZE, BusySpinWaitStrategy, ProducerType::Single>()), _tail(std::make_shared<Sequence>()) {
            _ringBuffer->addGatingSequences({ _tail });
        };

        sequence_t getTailSequence() const {
            return _tail;
        };

        ringbuffer_t getRingBuffer() const {
            return _ringBuffer;
        };

        std::string getSignalName() const {
            return _signalName;
        };
    };

    class GRSink {
        std::vector<std::string> _subscriptionNames; // { signalName1, signalName2, ... }
        std::string              _channelNameFilter; // signalName1@sampleRate,signalName2@sampleRate...
        float                    _sampleRate = 0;
        ringbuffer_t             _ringBuffer;
        eventpoller_t            _eventPoller;
        sequence_t               _tail;

        // std::unordered_map<std::string, GRSignal> _signalsMap;

    public:
        GRSink() = delete;
        GRSink(gr::pulsed_power::opencmw_time_sink *sink)
            : _subscriptionNames(sink->get_signal_names()), _sampleRate(sink->get_sample_rate()), _ringBuffer(newRingBuffer<RingBufferData, RING_BUFFER_SIZE, BusySpinWaitStrategy, ProducerType::Single>()), _eventPoller(_ringBuffer->newPoller()), _tail(std::make_shared<Sequence>()) {
            _ringBuffer->addGatingSequences({ /* _eventPoller->sequence(), */ _tail });

            for (size_t i = 0; i < _subscriptionNames.size(); i++) {
                _channelNameFilter.append(fmt::format("{}@{}Hz", _subscriptionNames[i], _sampleRate));
                if (i != (_subscriptionNames.size() - 1)) {
                    _channelNameFilter.append(",");
                }
                // _signalsMap.insert({ _subscriptionNames[i], GRSignal(_subscriptionNames[i], sink->get_signal_units()[i]) });
            }
        };

        std::string getChannelNameFilter() const {
            return _channelNameFilter;
        };

        ringbuffer_t getRingBuffer() const {
            return _ringBuffer;
        };

        // std::unordered_map<std::string, GRSignal> getSignalsMap() const {
        //     return _signalsMap;
        // };

        void fetchData(const int64_t lastRefTrigger, Acquisition &out) {
            std::vector<float> stridedValues;
            int64_t            begin      = _tail->value();
            int64_t            end        = _ringBuffer->cursor();
            bool               firstChunk = true;
            for (size_t i = 0; i < _subscriptionNames.size(); i++) {
                fmt::print("fetch signal {} from seq {} to {}\n", _subscriptionNames[i], begin, end);
                out.channelNames.push_back(fmt::format("{}@{}Hz", _subscriptionNames[i], _sampleRate));

                // eventpoller_t poller = _ringBuffer->newPoller()
                // PollState result = PollState::Idle;
                // result =

                for (int64_t seq = begin; seq < end; seq++) {
                    const RingBufferData &bufData = (*_ringBuffer)[seq];
                    if (bufData.timestamp > lastRefTrigger) {
                        assert(bufData.nsignals == _subscriptionNames.size());
                        if (firstChunk) {
                            fmt::print("first fetch from seq {}\n", seq);
                            out.refTriggerStamp = bufData.timestamp;
                            if (bufData.timestamp == 0) {
                                fmt::print("signal {}, bufData timestamp == 0\n", _subscriptionNames[i]);
                            }

                            firstChunk = false;
                        }
                        stridedValues.insert(stridedValues.end(), bufData.chunk[i].begin(), bufData.chunk[i].end());
                    }
                }
                if (!stridedValues.empty()) {
                    stridedValues[0] = -6.00; // TODO remove
                }
            }
            //     out.channelNames.push_back(signalName);
            //     bool    firstChunk = true;
            //     int64_t begin      = _tail->value();
            //     int64_t end        = _ringBuffer->cursor();
            //     fmt::print("fetch signal {} from seq {} to {}\n", signalName, begin, end);
            //     for (int64_t seq = begin; seq <= end; seq++) {
            //         const RingBufferData &data = (*ringBuffer)[seq];
            //         if (data.timestamp > lastRefTrigger) {
            //             if (firstChunk) {
            //                 fmt::print("first fetch from seq {}\n", seq);
            //                 out.refTriggerStamp = data.timestamp;
            //                 firstChunk          = false;
            //             }
            //             stridedValues.insert(stridedValues.end(), data.chunk.begin(), data.chunk.end());
            //         }
            //     }

            //  generate multiarray values from strided array
            size_t channelValuesSize = stridedValues.size() / _subscriptionNames.size();
            out.channelValues        = opencmw::MultiArray<float, 2>(std::move(stridedValues), { static_cast<uint32_t>(_subscriptionNames.size()), static_cast<uint32_t>(channelValuesSize) });
            //  generate relative timestamps
            // out.channelTimeSinceRefTrigger.clear();
            out.channelTimeSinceRefTrigger.reserve(channelValuesSize);
            for (size_t i = 0; i < channelValuesSize; ++i) {
                float relativeTimestamp = static_cast<float>(i) * (1 / _sampleRate);
                out.channelTimeSinceRefTrigger.push_back(relativeTimestamp);
            }
        };

        void copySinkData(std::vector<const void *> &input_items, int &noutput_items, const std::vector<std::string> &signal_names, float sample_rate, int64_t timestamp_ns) {
            if (signal_names == _subscriptionNames) {
                bool result = _ringBuffer->tryPublishEvent([&input_items, noutput_items, timestamp_ns](RingBufferData &&bufferData, std::int64_t /*sequence*/) noexcept {
                    bufferData.nsignals  = input_items.size();
                    bufferData.timestamp = timestamp_ns;
                    bufferData.chunk.clear();
                    for (size_t i = 0; i < bufferData.nsignals; i++) {
                        const float *in = static_cast<const float *>(input_items[i]);
                        bufferData.chunk.emplace_back(std::vector<float>(in, in + noutput_items));
                    }
                });

                if (result) {
                    auto       headValue       = _ringBuffer->cursor();
                    auto       tailValue       = _tail->value();

                    const auto tailOffsetValue = static_cast<int64_t>(RING_BUFFER_SIZE) * 50 / 100; // 50 %

                    if (headValue > (tailValue + tailOffsetValue)) {
                        _tail->setValue(headValue - tailOffsetValue);
                    }

                } else {
                    fmt::print("error writing into RingBuffer, signal_names: {}\n", signal_names);
                    noutput_items = 0;
                }
            }
        }
    };

    std::unordered_map<std::string, GRSink> _sinksMap; // <subscriptionName, signalData>

public:
    using super_t = Worker<serviceName, TimeDomainContext, Empty, Acquisition, Meta...>;

    template<typename BrokerType>
    explicit TimeDomainWorker(const BrokerType &broker)
        : super_t(broker, {}) {
        // polling thread
        _pollingThread    = std::jthread([this] {
            std::chrono::duration<double, std::milli> pollingDuration;
            while (!_shutdownRequested) {
                std::chrono::time_point time_start = std::chrono::system_clock::now();
<<<<<<< HEAD
=======

                static size_t           subs       = 0;
                if (subs != super_t::activeSubscriptions().size()) {
                    subs = super_t::activeSubscriptions().size();
                    fmt::print("TimeDomainWorker: activeSubs: {}\n", subs);
                }

>>>>>>> 010c3239
                for (auto subTopic : super_t::activeSubscriptions()) { // loop over active subscriptions

                    if (subTopic.path() != "/Acquisition") {
                        break;
                    }

                    const auto                         queryMap = subTopic.queryParamMap();
                    const TimeDomainContext            filterIn = opencmw::query::deserialise<TimeDomainContext>(queryMap);

                    std::set<std::string, std::less<>> requestedSignals;
                    if (!checkRequestedSignals(filterIn, requestedSignals)) {
                        break;
                    }

                    // int64_t maxChunksToPoll = chunksToPoll(requestedSignals);

                    // if (maxChunksToPoll == 0) {
                    //     break;
                    // }

                    Acquisition reply;
                    // pollMultipleSignals(requestedSignals, maxChunksToPoll, reply);
                    if (_sinksMap.contains(filterIn.channelNameFilter)) {
                        fmt::print("signals requested: {}, lastRefTrigger {}\n", filterIn.channelNameFilter, filterIn.lastRefTrigger);
                        auto &sink = _sinksMap.at(filterIn.channelNameFilter);
                        sink.fetchData(filterIn.lastRefTrigger, reply);
                    }
                    TimeDomainContext filterOut = filterIn;
                    filterOut.contentType       = opencmw::MIME::JSON;
                    super_t::notify("/Acquisition", filterOut, reply);
                }

                pollingDuration   = std::chrono::system_clock::now() - time_start;
                auto willSleepFor = std::chrono::milliseconds(40) - pollingDuration;
                std::this_thread::sleep_for(willSleepFor);
            }
        });

        _signalDataStatus = std::jthread([this] {
            while (!_shutdownRequested) {
                std::this_thread::sleep_for(1000ms);
                for (auto const &[subscription, sink] : _sinksMap) {
                    // fmt::print("signalDataStatus: subscription: {}\n", subscription);
                    const auto        ringBuffer = sink.getRingBuffer();
                    auto              cursor     = ringBuffer->cursor();
                    auto              size       = ringBuffer->bufferSize();
                    auto              used       = cursor - ringBuffer->getMinimumGatingSequence();
                    auto              firstItem  = true;
                    std::stringstream gatingSequences;
                    for (const auto &sequence : *ringBuffer->getGatingSequences()) {
                        if (firstItem) {
                            firstItem = false;
                        } else {
                            gatingSequences << ", ";
                        }
                        gatingSequences << fmt::format("{{ {} }}", sequence->value());
                    }
                    fmt::print("subscription: {:<30}, ringbuffer Cursor: {}, Used {}/{}, {}%, GatingSequences: {}\n",
                            subscription,
                            cursor,
                            used,
                            size,
                            used * 100 / size,
                            gatingSequences.str());
                }
            }
        });

        // map signal names and ringbuffers, register callback
        std::scoped_lock lock(gr::pulsed_power::globalTimeSinksRegistryMutex);
        fmt::print("GR: OpenCMW: time-domain sinks found: {}\n", gr::pulsed_power::globalTimeSinksRegistry.size());
        for (const auto timeSink : gr::pulsed_power::globalTimeSinksRegistry) {
            GRSink grSink(timeSink);
            auto   completeSubscriptionName = grSink.getChannelNameFilter();
            _sinksMap.insert({ completeSubscriptionName, grSink });
            fmt::print("GR: OpenCMW Time Sink subscription '{}' added\n", completeSubscriptionName);

            // register callback
            timeSink->set_callback(std::bind(&GRSink::copySinkData, grSink, std::placeholders::_1, std::placeholders::_2, std::placeholders::_3, std::placeholders::_4, std::placeholders::_5));
        }

<<<<<<< HEAD
        super_t::setCallback([this](RequestContext &rawCtx, const TimeDomainContext     &requestContext, const Empty &,
                                     TimeDomainContext /* &replyContext */, Acquisition &out) {
            if (rawCtx.request.command() == Command::Get) {
                handleGetRequest(requestContext, out);
=======
        super_t::setCallback([this](RequestContext & /*rawCtx*/, const TimeDomainContext &requestContext, const Empty &,
                                     TimeDomainContext & /*replyContext*/, Acquisition   &out) {
            std::set<std::string, std::less<>> requestedSignals;
            if (!checkRequestedSignals(requestContext, requestedSignals)) {
                return;
            }

            // find how many chunks should be parallely polled
            std::vector<uint64_t> chunksAvailable;
            for (const auto &requestedSignal : requestedSignals) {
                auto     signalData = _signalsMap.at(requestedSignal);
                uint64_t diff       = signalData.ringBuffer->cursor() - signalData.eventPoller->sequence()->value();
                chunksAvailable.push_back(diff);
            }

            uint64_t maxChunksToPoll = *std::min_element(chunksAvailable.begin(), chunksAvailable.end());

            if (maxChunksToPoll == 0) {
                // no new items for requested signals
                return;
            }

            // poll data
            std::vector<float> stridedValues;
            out.refTriggerStamp = 0;
            out.channelNames.clear();
            float sampleRate;
            for (const auto &requestedSignal : requestedSignals) {
                auto signalData = _signalsMap.at(requestedSignal);
                assert(maxChunksToPoll > 0);
                sampleRate = signalData.sampleRate;

                out.channelNames.push_back(requestedSignal);

                bool      firstChunk = true;
                PollState result;
                for (size_t i = 0; i < maxChunksToPoll; i++) {
                    result = signalData.eventPoller->poll([&](RingBufferData &event, std::int64_t /*sequence*/, bool /*nomoreEvts*/) noexcept {
                        if (firstChunk) {
                            out.refTriggerStamp = event.timestamp;
                            stridedValues.reserve(requestedSignals.size() * maxChunksToPoll * event.chunk.size());
                            firstChunk = false;
                        }

                        stridedValues.insert(stridedValues.end(), event.chunk.begin(), event.chunk.end());

                        return false;
                    });
                }
                assert(result == PollState::Processing);
            }

            //  generate multiarray values from strided array
            size_t channelValuesSize = stridedValues.size() / requestedSignals.size();
            out.channelValues        = opencmw::MultiArray<float, 2>(std::move(stridedValues), { requestedSignals.size(), channelValuesSize });
            //  generate relative timestamps
            out.channelTimeSinceRefTrigger.clear();
            out.channelTimeSinceRefTrigger.reserve(channelValuesSize);
            for (size_t i = 0; i < channelValuesSize; ++i) {
                float relativeTimestamp = static_cast<float>(i) * (1 / sampleRate);
                out.channelTimeSinceRefTrigger.push_back(relativeTimestamp);
>>>>>>> 010c3239
            }
        });
    }

    ~TimeDomainWorker() {
        _shutdownRequested = true;
        _pollingThread.join();
        _signalDataStatus.join();
    }

    // void callbackCopySinkData(const float *data, int &noutput_items, const std::string &signal_name, float sample_rate, int64_t timestamp_ns) {
    //     const auto completeSignalName = fmt::format("{}@{}Hz", signal_name, sample_rate);
    //     if (_signalsMap.contains(completeSignalName)) {
    //         const SignalData &signalData = _signalsMap.at(completeSignalName);
    //         // publish data
    //         bool result = signalData.getRingBuffer()->tryPublishEvent([&data, noutput_items, timestamp_ns](RingBufferData &&bufferData, std::int64_t /*sequence*/) noexcept {
    //             bufferData.timestamp = timestamp_ns;
    //             bufferData.chunk.assign(data, data + noutput_items);
    //         });

    //         if (result) {
    //             auto       headValue       = signalData.getRingBuffer()->cursor();
    //             auto       tailSequence    = signalData.getTailSequence();
    //             auto       tailValue       = signalData.getTailSequence()->value();

    //             const auto tailOffsetValue = static_cast<int64_t>(RING_BUFFER_SIZE) * 50 / 100; // %

    //             if (headValue > (tailValue + tailOffsetValue)) {
    //                 tailSequence->setValue(headValue - tailOffsetValue);
    //             }

    //         } else {
    //             fmt::print("error writing into RingBuffer, signal_name: {}\n", signal_name);
    //             noutput_items = 0;
    //         }
    //     }
    // }

private:
    bool handleGetRequest(const TimeDomainContext &requestContext, Acquisition &out) {
        std::set<std::string, std::less<>> requestedSignals;
        if (!checkRequestedSignals(requestContext, requestedSignals)) {
            return false; // TODO throw exception
        }

        // int64_t maxChunksToPoll = chunksToPoll(requestedSignals);

        // if (maxChunksToPoll == 0) {
        //     return false;
        // }

        // pollMultipleSignals(requestedSignals, maxChunksToPoll, out);
        if (_sinksMap.contains(requestContext.channelNameFilter)) {
            fmt::print("signals requested: {}, lastRefTrigger {}\n", requestContext.channelNameFilter, requestContext.lastRefTrigger);
            auto &sink = _sinksMap.at(requestContext.channelNameFilter);
            sink.fetchData(requestContext.lastRefTrigger, out);
        }
        return true;
    }

    // find how many chunks should be parallely polled
    int64_t chunksToPoll(std::set<std::string, std::less<>> &requestedSignals) {
        std::vector<int64_t> chunksAvailable;
        for (const auto &requestedSignal : requestedSignals) {
            // auto    signalData = _signalsMap.at(requestedSignal);
            // int64_t diff       = signalData.getRingBuffer()->cursor() - signalData.getEventPoller()->sequence()->value();
            // chunksAvailable.push_back(diff);
        }
        assert(!chunksAvailable.empty());
        auto maxChunksToPollIterator = std::min_element(chunksAvailable.begin(), chunksAvailable.end());
        if (maxChunksToPollIterator == chunksAvailable.end()) {
            return 0;
        }

        return *maxChunksToPollIterator;
    }

    void pollMultipleSignals(const std::set<std::string, std::less<>> &requestedSignals, int64_t chunksToPoll, Acquisition &out) {
        // std::vector<float> stridedValues;
        // out.refTriggerStamp = 0;
        // out.channelNames.clear();
        // float sampleRate = 0;
        // for (const auto &requestedSignal : requestedSignals) {
        //     auto signalData = _signalsMap.at(requestedSignal);
        //     assert(chunksToPoll > 0);
        //     sampleRate = signalData.getSampleRate();

        //     out.channelNames.push_back(requestedSignal);

        //     bool      firstChunk = true;
        //     PollState result     = PollState::Idle;
        //     for (int64_t i = 0; i < chunksToPoll; i++) {
        //         result = signalData.getEventPoller()->poll([&](RingBufferData &event, std::int64_t /*sequence*/, bool /*nomoreEvts*/) noexcept {
        //             if (firstChunk) {
        //                 out.refTriggerStamp = event.timestamp;
        //                 stridedValues.reserve(requestedSignals.size() * static_cast<size_t>(chunksToPoll) * event.chunk.size());
        //                 firstChunk = false;
        //             }

        //             stridedValues.insert(stridedValues.end(), event.chunk.begin(), event.chunk.end());

        //             return false;
        //         });
        //     }
        //     assert(result == PollState::Processing);
        // }

        // //  generate multiarray values from strided array
        // size_t channelValuesSize = stridedValues.size() / requestedSignals.size();
        // out.channelValues        = opencmw::MultiArray<float, 2>(std::move(stridedValues), { static_cast<uint32_t>(requestedSignals.size()), static_cast<uint32_t>(channelValuesSize) });
        // //  generate relative timestamps
        // out.channelTimeSinceRefTrigger.clear();
        // out.channelTimeSinceRefTrigger.reserve(channelValuesSize);
        // for (size_t i = 0; i < channelValuesSize; ++i) {
        //     float relativeTimestamp = static_cast<float>(i) * (1 / sampleRate);
        //     out.channelTimeSinceRefTrigger.push_back(relativeTimestamp);
        // }
    }

    bool checkRequestedSignals(const TimeDomainContext &filterIn, std::set<std::string, std::less<>> &requestedSignals) {
        // auto signals = std::string_view(filterIn.channelNameFilter) | std::ranges::views::split(',');
        // for (const auto &signal : signals) {
        //     requestedSignals.emplace(std::string_view(signal.begin(), signal.end()));
        // }
        // if (requestedSignals.empty()) {
        //     respondWithEmptyResponse(filterIn, "no signals requested, sending empty response\n");
        //     return false;
        // }

        // // check if signals exist
        // std::vector<std::string> unknownSignals;
        // for (const auto &requestedSignal : requestedSignals) {
        //     if (!_signalsMap.contains(requestedSignal)) {
        //         unknownSignals.push_back(requestedSignal);
        //     }
        // }
        // if (!unknownSignals.empty()) {
        //     respondWithEmptyResponse(filterIn, fmt::format("requested unknown signals: {}\n", unknownSignals));
        //     return false;
        // }

        return true;
    }

    void respondWithEmptyResponse(const TimeDomainContext &filter, const std::string_view errorText) {
        fmt::print("{}\n", errorText);
        super_t::notify("/Acquisition", filter, Acquisition());
    }
};

#endif /* TIME_DOMAIN_WORKER_H */<|MERGE_RESOLUTION|>--- conflicted
+++ resolved
@@ -17,10 +17,7 @@
     int32_t                 acquisitionModeFilter = 0; // STREAMING
     std::string             triggerNameFilter;
     int32_t                 maxClientUpdateFrequencyFilter = 25;
-<<<<<<< HEAD
     int64_t                 lastRefTrigger                 = 0;
-=======
->>>>>>> 010c3239
     opencmw::MIME::MimeType contentType                    = opencmw::MIME::JSON;
 };
 
@@ -232,16 +229,7 @@
             std::chrono::duration<double, std::milli> pollingDuration;
             while (!_shutdownRequested) {
                 std::chrono::time_point time_start = std::chrono::system_clock::now();
-<<<<<<< HEAD
-=======
-
-                static size_t           subs       = 0;
-                if (subs != super_t::activeSubscriptions().size()) {
-                    subs = super_t::activeSubscriptions().size();
-                    fmt::print("TimeDomainWorker: activeSubs: {}\n", subs);
-                }
-
->>>>>>> 010c3239
+
                 for (auto subTopic : super_t::activeSubscriptions()) { // loop over active subscriptions
 
                     if (subTopic.path() != "/Acquisition") {
@@ -275,6 +263,7 @@
                 }
 
                 pollingDuration   = std::chrono::system_clock::now() - time_start;
+
                 auto willSleepFor = std::chrono::milliseconds(40) - pollingDuration;
                 std::this_thread::sleep_for(willSleepFor);
             }
@@ -323,74 +312,10 @@
             timeSink->set_callback(std::bind(&GRSink::copySinkData, grSink, std::placeholders::_1, std::placeholders::_2, std::placeholders::_3, std::placeholders::_4, std::placeholders::_5));
         }
 
-<<<<<<< HEAD
         super_t::setCallback([this](RequestContext &rawCtx, const TimeDomainContext     &requestContext, const Empty &,
                                      TimeDomainContext /* &replyContext */, Acquisition &out) {
             if (rawCtx.request.command() == Command::Get) {
                 handleGetRequest(requestContext, out);
-=======
-        super_t::setCallback([this](RequestContext & /*rawCtx*/, const TimeDomainContext &requestContext, const Empty &,
-                                     TimeDomainContext & /*replyContext*/, Acquisition   &out) {
-            std::set<std::string, std::less<>> requestedSignals;
-            if (!checkRequestedSignals(requestContext, requestedSignals)) {
-                return;
-            }
-
-            // find how many chunks should be parallely polled
-            std::vector<uint64_t> chunksAvailable;
-            for (const auto &requestedSignal : requestedSignals) {
-                auto     signalData = _signalsMap.at(requestedSignal);
-                uint64_t diff       = signalData.ringBuffer->cursor() - signalData.eventPoller->sequence()->value();
-                chunksAvailable.push_back(diff);
-            }
-
-            uint64_t maxChunksToPoll = *std::min_element(chunksAvailable.begin(), chunksAvailable.end());
-
-            if (maxChunksToPoll == 0) {
-                // no new items for requested signals
-                return;
-            }
-
-            // poll data
-            std::vector<float> stridedValues;
-            out.refTriggerStamp = 0;
-            out.channelNames.clear();
-            float sampleRate;
-            for (const auto &requestedSignal : requestedSignals) {
-                auto signalData = _signalsMap.at(requestedSignal);
-                assert(maxChunksToPoll > 0);
-                sampleRate = signalData.sampleRate;
-
-                out.channelNames.push_back(requestedSignal);
-
-                bool      firstChunk = true;
-                PollState result;
-                for (size_t i = 0; i < maxChunksToPoll; i++) {
-                    result = signalData.eventPoller->poll([&](RingBufferData &event, std::int64_t /*sequence*/, bool /*nomoreEvts*/) noexcept {
-                        if (firstChunk) {
-                            out.refTriggerStamp = event.timestamp;
-                            stridedValues.reserve(requestedSignals.size() * maxChunksToPoll * event.chunk.size());
-                            firstChunk = false;
-                        }
-
-                        stridedValues.insert(stridedValues.end(), event.chunk.begin(), event.chunk.end());
-
-                        return false;
-                    });
-                }
-                assert(result == PollState::Processing);
-            }
-
-            //  generate multiarray values from strided array
-            size_t channelValuesSize = stridedValues.size() / requestedSignals.size();
-            out.channelValues        = opencmw::MultiArray<float, 2>(std::move(stridedValues), { requestedSignals.size(), channelValuesSize });
-            //  generate relative timestamps
-            out.channelTimeSinceRefTrigger.clear();
-            out.channelTimeSinceRefTrigger.reserve(channelValuesSize);
-            for (size_t i = 0; i < channelValuesSize; ++i) {
-                float relativeTimestamp = static_cast<float>(i) * (1 / sampleRate);
-                out.channelTimeSinceRefTrigger.push_back(relativeTimestamp);
->>>>>>> 010c3239
             }
         });
     }
