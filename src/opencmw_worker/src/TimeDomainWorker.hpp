--- conflicted
+++ resolved
@@ -40,11 +40,7 @@
     int64_t                       lastTimeStamp = 0;
 };
 
-<<<<<<< HEAD
-ENABLE_REFLECTION_FOR(Acquisition, refTriggerName, refTriggerStamp, channelTimeSinceRefTrigger, channelUserDelay, channelActualDelay, channelNames, channelValues, channelErrors, channelUnits, status, channelRangeMin, channelRangeMax, temperature, lastTimeStamp)
-=======
 ENABLE_REFLECTION_FOR(Acquisition, refTriggerName, refTriggerStamp, channelTimeSinceRefTrigger, channelUserDelay, channelActualDelay, channelNames, channelValues, channelErrors, channelUnits, status, channelRangeMin, channelRangeMax, temperature)
->>>>>>> d60187d2
 
 using namespace opencmw::disruptor;
 using namespace opencmw::majordomo;
@@ -52,37 +48,6 @@
 class TimeDomainWorker
     : public Worker<serviceName, TimeDomainContext, Empty, Acquisition, Meta...> {
 private:
-<<<<<<< HEAD
-    static const size_t RING_BUFFER_SIZE = 128;
-    std::atomic<bool>   _shutdownRequested;
-    std::jthread        _pollingThread;
-    std::jthread        _signalDataStatus;
-
-    struct RingBufferData {
-        size_t                          nsignals = 0;
-        std::vector<std::vector<float>> chunk;
-        int64_t                         timestamp = 0;
-    };
-
-    using ringbuffer_t  = std::shared_ptr<RingBuffer<RingBufferData, RING_BUFFER_SIZE, BusySpinWaitStrategy, SingleThreadedStrategy>>;
-    using eventpoller_t = std::shared_ptr<EventPoller<RingBufferData, RING_BUFFER_SIZE, BusySpinWaitStrategy, SingleThreadedStrategy>>;
-    using sequence_t    = std::shared_ptr<Sequence>;
-    class GRSignal {
-        std::string  _signalName;
-        std::string  _signalUnit;
-        ringbuffer_t _ringBuffer;
-        sequence_t   _tail;
-
-    public:
-        GRSignal() = delete;
-        GRSignal(const std::string signalName, const std::string signalUnit)
-            : _signalName(signalName), _signalUnit(signalUnit), _ringBuffer(newRingBuffer<RingBufferData, RING_BUFFER_SIZE, BusySpinWaitStrategy, ProducerType::Single>()), _tail(std::make_shared<Sequence>()) {
-            _ringBuffer->addGatingSequences({ _tail });
-        };
-
-        sequence_t getTailSequence() const {
-            return _tail;
-=======
     static const size_t RING_BUFFER_SIZE = 256;
     std::atomic<bool>   _shutdownRequested;
     std::jthread        _pollingThread;
@@ -119,151 +84,12 @@
 
         std::string getChannelNameFilter() const {
             return _channelNameFilter;
->>>>>>> d60187d2
         };
 
         ringbuffer_t getRingBuffer() const {
             return _ringBuffer;
         };
 
-<<<<<<< HEAD
-        std::string getSignalName() const {
-            return _signalName;
-        };
-    };
-
-    class GRSink {
-        std::vector<std::string> _subscriptionNames; // { signalName1, signalName2, ... }
-        std::string              _channelNameFilter; // signalName1@sampleRate,signalName2@sampleRate...
-        float                    _sampleRate = 0;
-        ringbuffer_t             _ringBuffer;
-        eventpoller_t            _eventPoller;
-        sequence_t               _tail;
-
-        // std::unordered_map<std::string, GRSignal> _signalsMap;
-
-    public:
-        GRSink() = delete;
-        GRSink(gr::pulsed_power::opencmw_time_sink *sink)
-            : _subscriptionNames(sink->get_signal_names()), _sampleRate(sink->get_sample_rate()), _ringBuffer(newRingBuffer<RingBufferData, RING_BUFFER_SIZE, BusySpinWaitStrategy, ProducerType::Single>()), _eventPoller(_ringBuffer->newPoller()), _tail(std::make_shared<Sequence>()) {
-            _ringBuffer->addGatingSequences({ /* _eventPoller->sequence(), */ _tail });
-
-            for (size_t i = 0; i < _subscriptionNames.size(); i++) {
-                _channelNameFilter.append(fmt::format("{}@{}Hz", _subscriptionNames[i], _sampleRate));
-                if (i != (_subscriptionNames.size() - 1)) {
-                    _channelNameFilter.append(",");
-                }
-                // _signalsMap.insert({ _subscriptionNames[i], GRSignal(_subscriptionNames[i], sink->get_signal_units()[i]) });
-            }
-        };
-
-        std::string getChannelNameFilter() const {
-            return _channelNameFilter;
-        };
-
-        ringbuffer_t getRingBuffer() const {
-            return _ringBuffer;
-        };
-
-        // std::unordered_map<std::string, GRSignal> getSignalsMap() const {
-        //     return _signalsMap;
-        // };
-
-        void fetchData(const int64_t lastRefTrigger, Acquisition &out) {
-            std::vector<float> stridedValues;
-            int64_t            begin      = _tail->value();
-            int64_t            end        = _ringBuffer->cursor();
-            bool               firstChunk = true;
-            for (size_t i = 0; i < _subscriptionNames.size(); i++) {
-                fmt::print("fetch signal {} from seq {} to {}\n", _subscriptionNames[i], begin, end);
-                out.channelNames.push_back(fmt::format("{}@{}Hz", _subscriptionNames[i], _sampleRate));
-
-                // eventpoller_t poller = _ringBuffer->newPoller()
-                // PollState result = PollState::Idle;
-                // result =
-
-                for (int64_t seq = begin; seq < end; seq++) {
-                    const RingBufferData &bufData = (*_ringBuffer)[seq];
-                    if (bufData.timestamp > lastRefTrigger) {
-                        assert(bufData.nsignals == _subscriptionNames.size());
-                        if (firstChunk) {
-                            // fmt::print("first fetch from seq {}\n", seq);
-                            out.refTriggerStamp = bufData.timestamp;
-                            if (bufData.timestamp == 0) {
-                                // fmt::print("signal {}, bufData timestamp == 0\n", _subscriptionNames[i]);
-                            }
-
-                            firstChunk = false;
-                        }
-                        stridedValues.insert(stridedValues.end(), bufData.chunk[i].begin(), bufData.chunk[i].end());
-                    }
-                }
-                if (stridedValues.empty()) {
-                    // throw std::invalid_argument(fmt::format("No signal data"));
-                }
-            }
-
-            //     out.channelNames.push_back(signalName);
-            //     bool    firstChunk = true;
-            //     int64_t begin      = _tail->value();
-            //     int64_t end        = _ringBuffer->cursor();
-            //     fmt::print("fetch signal {} from seq {} to {}\n", signalName, begin, end);
-            //     for (int64_t seq = begin; seq <= end; seq++) {
-            //         const RingBufferData &data = (*ringBuffer)[seq];
-            //         if (data.timestamp > lastRefTrigger) {
-            //             if (firstChunk) {
-            //                 fmt::print("first fetch from seq {}\n", seq);
-            //                 out.refTriggerStamp = data.timestamp;
-            //                 firstChunk          = false;
-            //             }
-            //             stridedValues.insert(stridedValues.end(), data.chunk.begin(), data.chunk.end());
-            //         }
-            //     }
-
-            //  generate multiarray values from strided array
-            size_t channelValuesSize = stridedValues.size() / _subscriptionNames.size();
-            out.channelValues        = opencmw::MultiArray<float, 2>(std::move(stridedValues), { static_cast<uint32_t>(_subscriptionNames.size()), static_cast<uint32_t>(channelValuesSize) });
-            //  generate relative timestamps
-            // out.channelTimeSinceRefTrigger.clear();
-            out.channelTimeSinceRefTrigger.reserve(channelValuesSize);
-            for (size_t i = 0; i < channelValuesSize; ++i) {
-                float relativeTimestamp = static_cast<float>(i) / _sampleRate;
-                out.channelTimeSinceRefTrigger.push_back(relativeTimestamp);
-            }
-        };
-
-        void copySinkData(std::vector<const void *> &input_items, int &noutput_items, const std::vector<std::string> &signal_names, float sample_rate, int64_t timestamp_ns) {
-            if (signal_names == _subscriptionNames) {
-                bool result = _ringBuffer->tryPublishEvent([&input_items, noutput_items, timestamp_ns](RingBufferData &&bufferData, std::int64_t /*sequence*/) noexcept {
-                    bufferData.nsignals  = input_items.size();
-                    bufferData.timestamp = timestamp_ns;
-                    bufferData.chunk.clear();
-                    for (size_t i = 0; i < bufferData.nsignals; i++) {
-                        const float *in = static_cast<const float *>(input_items[i]);
-                        bufferData.chunk.emplace_back(std::vector<float>(in, in + noutput_items));
-                    }
-                });
-
-                if (result) {
-                    auto       headValue       = _ringBuffer->cursor();
-                    auto       tailValue       = _tail->value();
-
-                    const auto tailOffsetValue = static_cast<int64_t>(RING_BUFFER_SIZE) * 50 / 100; // 50 %
-
-                    if (headValue > (tailValue + tailOffsetValue)) {
-                        _tail->setValue(headValue - tailOffsetValue);
-                    }
-
-                } else {
-                    fmt::print("error writing into RingBuffer, signal_names: {}\n", signal_names);
-                    noutput_items = 0;
-                }
-            }
-        }
-    };
-
-    std::unordered_map<std::string, GRSink> _sinksMap; // <subscriptionName, signalData>
-=======
         void fetchData(const int64_t lastRefTrigger, Acquisition &out) {
             std::vector<float> stridedValues;
             int64_t            tail       = _tail->value();
@@ -334,7 +160,6 @@
     };
 
     std::unordered_map<std::string, GRSink> _sinksMap; // <subscriptionName, GRSink>
->>>>>>> d60187d2
 
 public:
     using super_t = Worker<serviceName, TimeDomainContext, Empty, Acquisition, Meta...>;
@@ -343,7 +168,7 @@
     explicit TimeDomainWorker(const BrokerType &broker)
         : super_t(broker, {}) {
         // polling thread
-        _pollingThread    = std::jthread([this] {
+        _pollingThread = std::jthread([this] {
             std::chrono::duration<double, std::milli> pollingDuration;
             while (!_shutdownRequested) {
                 std::chrono::time_point time_start = std::chrono::system_clock::now();
@@ -351,35 +176,6 @@
                 for (auto subTopic : super_t::activeSubscriptions()) { // loop over active subscriptions
 
                     if (subTopic.path() != "/Acquisition") {
-<<<<<<< HEAD
-                        break;
-                    }
-
-                    const auto                         queryMap = subTopic.queryParamMap();
-                    const TimeDomainContext            filterIn = opencmw::query::deserialise<TimeDomainContext>(queryMap);
-
-                    std::set<std::string, std::less<>> requestedSignals;
-                    if (!checkRequestedSignals(filterIn, requestedSignals)) {
-                        break;
-                    }
-
-                    // int64_t maxChunksToPoll = chunksToPoll(requestedSignals);
-
-                    // if (maxChunksToPoll == 0) {
-                    //     break;
-                    // }
-
-                    Acquisition reply;
-                    // pollMultipleSignals(requestedSignals, maxChunksToPoll, reply);
-                    if (_sinksMap.contains(filterIn.channelNameFilter)) {
-                        fmt::print("signals requested: {}, lastRefTrigger {}\n", filterIn.channelNameFilter, filterIn.lastRefTrigger);
-                        auto &sink = _sinksMap.at(filterIn.channelNameFilter);
-                        sink.fetchData(filterIn.lastRefTrigger, reply);
-                    }
-                    TimeDomainContext filterOut = filterIn;
-                    filterOut.contentType       = opencmw::MIME::JSON;
-                    super_t::notify("/Acquisition", filterOut, reply);
-=======
                         break;
                     }
 
@@ -396,7 +192,6 @@
                     } catch (const std::exception &ex) {
                         fmt::print("caught exception '{}'\n", ex.what());
                     }
->>>>>>> d60187d2
                 }
 
                 pollingDuration   = std::chrono::system_clock::now() - time_start;
@@ -406,45 +201,12 @@
                     std::this_thread::sleep_for(willSleepFor);
                 }
             }
-           });
-
-        _signalDataStatus = std::jthread([this] {
-            while (!_shutdownRequested) {
-                std::this_thread::sleep_for(1000ms);
-                for (auto const &[subscription, sink] : _sinksMap) {
-                    // fmt::print("signalDataStatus: subscription: {}\n", subscription);
-                    const auto        ringBuffer = sink.getRingBuffer();
-                    auto              cursor     = ringBuffer->cursor();
-                    auto              size       = ringBuffer->bufferSize();
-                    auto              used       = cursor - ringBuffer->getMinimumGatingSequence();
-                    auto              firstItem  = true;
-                    std::stringstream gatingSequences;
-                    for (const auto &sequence : *ringBuffer->getGatingSequences()) {
-                        if (firstItem) {
-                            firstItem = false;
-                        } else {
-                            gatingSequences << ", ";
-                        }
-                        gatingSequences << fmt::format("{{ {} }}", sequence->value());
-                    }
-                    // fmt::print("subscription: {:<30}, ringbuffer Cursor: {}, Used {}/{}, {}%, GatingSequences: {}\n",
-                    //         subscription,
-                    //         cursor,
-                    //         used,
-                    //         size,
-                    //         used * 100 / size,
-                    //         gatingSequences.str());
-                }
-            }
         });
 
         // map signal names and ringbuffers, register callback
         std::scoped_lock lock(gr::pulsed_power::globalTimeSinksRegistryMutex);
         fmt::print("GR: OpenCMW: time-domain sinks found: {}\n", gr::pulsed_power::globalTimeSinksRegistry.size());
-<<<<<<< HEAD
-=======
-
->>>>>>> d60187d2
+
         for (const auto timeSink : gr::pulsed_power::globalTimeSinksRegistry) {
             GRSink grSink(timeSink);
             auto   completeSubscriptionName = grSink.getChannelNameFilter();
@@ -459,10 +221,6 @@
                                      TimeDomainContext /* &replyContext */, Acquisition &out) {
             if (rawCtx.request.command() == Command::Get) {
                 handleGetRequest(requestContext, out);
-<<<<<<< HEAD
-                // fmt::print("out.refTrigger: {}\n", out.refTriggerStamp);
-=======
->>>>>>> d60187d2
             }
         });
     }
@@ -470,142 +228,8 @@
     ~TimeDomainWorker() {
         _shutdownRequested = true;
         _pollingThread.join();
-        _signalDataStatus.join();
     }
 
-<<<<<<< HEAD
-    // void callbackCopySinkData(const float *data, int &noutput_items, const std::string &signal_name, float sample_rate, int64_t timestamp_ns) {
-    //     const auto completeSignalName = fmt::format("{}@{}Hz", signal_name, sample_rate);
-    //     if (_signalsMap.contains(completeSignalName)) {
-    //         const SignalData &signalData = _signalsMap.at(completeSignalName);
-    //         // publish data
-    //         bool result = signalData.getRingBuffer()->tryPublishEvent([&data, noutput_items, timestamp_ns](RingBufferData &&bufferData, std::int64_t /*sequence*/) noexcept {
-    //             bufferData.timestamp = timestamp_ns;
-    //             bufferData.chunk.assign(data, data + noutput_items);
-    //         });
-
-    //         if (result) {
-    //             auto       headValue       = signalData.getRingBuffer()->cursor();
-    //             auto       tailSequence    = signalData.getTailSequence();
-    //             auto       tailValue       = signalData.getTailSequence()->value();
-
-    //             const auto tailOffsetValue = static_cast<int64_t>(RING_BUFFER_SIZE) * 50 / 100; // %
-
-    //             if (headValue > (tailValue + tailOffsetValue)) {
-    //                 tailSequence->setValue(headValue - tailOffsetValue);
-    //             }
-
-    //         } else {
-    //             fmt::print("error writing into RingBuffer, signal_name: {}\n", signal_name);
-    //             noutput_items = 0;
-    //         }
-    //     }
-    // }
-
-private:
-    bool handleGetRequest(const TimeDomainContext &requestContext, Acquisition &out) {
-        std::set<std::string, std::less<>> requestedSignals;
-        if (!checkRequestedSignals(requestContext, requestedSignals)) {
-            return false; // TODO throw exception
-        }
-
-        // int64_t maxChunksToPoll = chunksToPoll(requestedSignals);
-
-        // if (maxChunksToPoll == 0) {
-        //     return false;
-        // }
-
-        // pollMultipleSignals(requestedSignals, maxChunksToPoll, out);
-        if (_sinksMap.contains(requestContext.channelNameFilter)) {
-            fmt::print("signals requested: {}, lastRefTrigger {}\n", requestContext.channelNameFilter, requestContext.lastRefTrigger);
-            auto &sink = _sinksMap.at(requestContext.channelNameFilter);
-            sink.fetchData(requestContext.lastRefTrigger, out);
-        }
-        return true;
-    }
-
-    // find how many chunks should be parallely polled
-    int64_t chunksToPoll(std::set<std::string, std::less<>> &requestedSignals) {
-        std::vector<int64_t> chunksAvailable;
-        for (const auto &requestedSignal : requestedSignals) {
-            // auto    signalData = _signalsMap.at(requestedSignal);
-            // int64_t diff       = signalData.getRingBuffer()->cursor() - signalData.getEventPoller()->sequence()->value();
-            // chunksAvailable.push_back(diff);
-        }
-        assert(!chunksAvailable.empty());
-        auto maxChunksToPollIterator = std::min_element(chunksAvailable.begin(), chunksAvailable.end());
-        if (maxChunksToPollIterator == chunksAvailable.end()) {
-            return 0;
-        }
-
-        return *maxChunksToPollIterator;
-    }
-
-    void pollMultipleSignals(const std::set<std::string, std::less<>> &requestedSignals, int64_t chunksToPoll, Acquisition &out) {
-        // std::vector<float> stridedValues;
-        // out.refTriggerStamp = 0;
-        // out.channelNames.clear();
-        // float sampleRate = 0;
-        // for (const auto &requestedSignal : requestedSignals) {
-        //     auto signalData = _signalsMap.at(requestedSignal);
-        //     assert(chunksToPoll > 0);
-        //     sampleRate = signalData.getSampleRate();
-
-        //     out.channelNames.push_back(requestedSignal);
-
-        //     bool      firstChunk = true;
-        //     PollState result     = PollState::Idle;
-        //     for (int64_t i = 0; i < chunksToPoll; i++) {
-        //         result = signalData.getEventPoller()->poll([&](RingBufferData &event, std::int64_t /*sequence*/, bool /*nomoreEvts*/) noexcept {
-        //             if (firstChunk) {
-        //                 out.refTriggerStamp = event.timestamp;
-        //                 stridedValues.reserve(requestedSignals.size() * static_cast<size_t>(chunksToPoll) * event.chunk.size());
-        //                 firstChunk = false;
-        //             }
-
-        //             stridedValues.insert(stridedValues.end(), event.chunk.begin(), event.chunk.end());
-
-        //             return false;
-        //         });
-        //     }
-        //     assert(result == PollState::Processing);
-        // }
-
-        // //  generate multiarray values from strided array
-        // size_t channelValuesSize = stridedValues.size() / requestedSignals.size();
-        // out.channelValues        = opencmw::MultiArray<float, 2>(std::move(stridedValues), { static_cast<uint32_t>(requestedSignals.size()), static_cast<uint32_t>(channelValuesSize) });
-        // //  generate relative timestamps
-        // out.channelTimeSinceRefTrigger.clear();
-        // out.channelTimeSinceRefTrigger.reserve(channelValuesSize);
-        // for (size_t i = 0; i < channelValuesSize; ++i) {
-        //     float relativeTimestamp = static_cast<float>(i) * (1 / sampleRate);
-        //     out.channelTimeSinceRefTrigger.push_back(relativeTimestamp);
-        // }
-    }
-
-    bool checkRequestedSignals(const TimeDomainContext &filterIn, std::set<std::string, std::less<>> &requestedSignals) {
-        // auto signals = std::string_view(filterIn.channelNameFilter) | std::ranges::views::split(',');
-        // for (const auto &signal : signals) {
-        //     requestedSignals.emplace(std::string_view(signal.begin(), signal.end()));
-        // }
-        // if (requestedSignals.empty()) {
-        //     respondWithEmptyResponse(filterIn, "no signals requested, sending empty response\n");
-        //     return false;
-        // }
-
-        // // check if signals exist
-        // std::vector<std::string> unknownSignals;
-        // for (const auto &requestedSignal : requestedSignals) {
-        //     if (!_signalsMap.contains(requestedSignal)) {
-        //         unknownSignals.push_back(requestedSignal);
-        //     }
-        // }
-        // if (!unknownSignals.empty()) {
-        //     respondWithEmptyResponse(filterIn, fmt::format("requested unknown signals: {}\n", unknownSignals));
-        //     return false;
-        // }
-
-=======
 private:
     bool handleGetRequest(const TimeDomainContext &requestContext, Acquisition &out) {
         if (_sinksMap.contains(requestContext.channelNameFilter)) {
@@ -614,7 +238,6 @@
         } else {
             throw std::invalid_argument(fmt::format("Requested subscription for '{}' not found", requestContext.channelNameFilter));
         }
->>>>>>> d60187d2
         return true;
     }
 };
