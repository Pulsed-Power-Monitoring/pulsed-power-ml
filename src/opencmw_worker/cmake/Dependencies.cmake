include(FetchContent)

FetchContent_Declare(
        opencmw-cpp
        GIT_REPOSITORY https://github.com/fair-acc/opencmw-cpp.git
<<<<<<< HEAD
        GIT_TAG d4417d6e48fe699d5e0daae1cb1736c8ffb27bf8
=======
        # GIT_TAG main
        GIT_TAG b5a1d125783ec8d8da62f7266bc7ebb63cc34ecb
>>>>>>> 501edf0a
)

# FetchContent_Declare(
#         cppflow
#         GIT_REPOSITORY https://github.com/serizba/cppflow.git
#         GIT_TAG v2.0.0 
# )

FetchContent_MakeAvailable(opencmw-cpp)
#FetchContent_MakeAvailable(cppflow)

FetchContent_MakeAvailable(catch2)
list(APPEND CMAKE_MODULE_PATH ${catch2_SOURCE_DIR}/contrib)<|MERGE_RESOLUTION|>--- conflicted
+++ resolved
@@ -3,12 +3,7 @@
 FetchContent_Declare(
         opencmw-cpp
         GIT_REPOSITORY https://github.com/fair-acc/opencmw-cpp.git
-<<<<<<< HEAD
         GIT_TAG d4417d6e48fe699d5e0daae1cb1736c8ffb27bf8
-=======
-        # GIT_TAG main
-        GIT_TAG b5a1d125783ec8d8da62f7266bc7ebb63cc34ecb
->>>>>>> 501edf0a
 )
 
 # FetchContent_Declare(
