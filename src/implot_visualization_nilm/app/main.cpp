--- conflicted
+++ resolved
@@ -63,12 +63,7 @@
     // Subscription<PowerUsage>                    nilmSubscription("http://localhost:8080/", {"nilm_values"});
     Subscription<PowerUsage> nilmSubscription("http://localhost:8081/", { "nilm_predict_values" });
     // Subscription<Acquisition>                     powerSubscription("http://localhost:8080/pulsed_power/Acquisition?channelNameFilter=", { "saw@4000Hz" });
-<<<<<<< HEAD
-    Subscription<Acquisition>              powerSubscription("http://localhost:8080/pulsed_power/Acquisition?channelNameFilter=", { "P@100Hz", "Q@100Hz", "S@100Hz",
-                                                                                                                                                  "phi@100Hz" });
-=======
     Subscription<Acquisition>              powerSubscription("http://localhost:8080/pulsed_power/Acquisition?channelNameFilter=", { "P@100Hz", "Q@100Hz", "S@100Hz", "phi@100Hz" });
->>>>>>> 999cc1d0
 
     std::vector<Subscription<PowerUsage>>  subscritpionsPowerUsage = { nilmSubscription };
     std::vector<Subscription<Acquisition>> subscriptionsTimeDomain = { powerSubscription };
