#include <cmath>
#include <deserialize_json.h>
#include <iostream>
#include <nlohmann/json.hpp>

using json = nlohmann::json;

constexpr DataPoint::DataPoint()
    : x(0.0f), y(0.0f) {}
constexpr DataPoint::DataPoint(double _x, double _y)
    : x(_x), y(_y) {}

Buffer::Buffer(int max_size) {
    this->data.reserve(max_size);
    this->data.reserve(max_size);
}

void Buffer::assign(const std::vector<double> &x, const std::vector<double> &y) {
    if (this->data.size() > 0) {
        this->data.shrink(0);
    }
    for (int i = 0; i < x.size(); i++) {
        this->data.push_back(DataPoint(x[i], y[i]));
    }
}

ScrollingBuffer::ScrollingBuffer(int max_size) {
    this->maxSize = max_size;
    this->offset  = 0;
    this->data.reserve(this->maxSize);
}

void ScrollingBuffer::addPoint(double x, double y) {
    if (this->data.size() < this->maxSize)
        this->data.push_back(DataPoint(x, y));
    else {
        this->data[this->offset] = DataPoint(x, y);
        this->offset             = (this->offset + 1) % this->maxSize;
    }
}

void ScrollingBuffer::erase() {
    if (this->data.size() > 0) {
        this->data.shrink(0);
        this->offset = 0;
    }
}

Acquisition::Acquisition() {}

Acquisition::Acquisition(int _numSignals) {
    std::vector<ScrollingBuffer> _buffers(_numSignals);
    this->buffers = _buffers;
}

void Acquisition::addToBuffers() {
    double absoluteTimestamp = 0.0;
    double value             = 0.0;

    // Destride array
    for (int i = 0; i < signalNames.size(); i++) {
        this->buffers[i].signalName = this->signalNames[i];
        int stride                  = this->strideArray.dims[1];
        int offset                  = i * stride;

        for (int j = 0; j < stride; j++) {
            absoluteTimestamp = this->refTrigger_s + this->relativeTimestamps[j];
            value             = this->strideArray.values[offset + j];
            this->buffers[i].addPoint(absoluteTimestamp, value);
        }
    }
}

void Acquisition::deserialize() {
    if (this->jsonString.substr(0, 14) != "\"Acquisition\":") {
        return;
    }
    std::string modifiedJsonString = this->jsonString;

    modifiedJsonString.erase(0, 14);

    auto json_obj = json::parse(modifiedJsonString);
    for (auto &element : json_obj.items()) {
        if (element.key() == "refTriggerStamp") {
<<<<<<< HEAD
=======
            if (element.value() == 0) {
                return;
            }
>>>>>>> d60187d2
            this->refTrigger_ns = element.value();
            this->refTrigger_s  = refTrigger_ns / std::pow(10, 9);
        } else if (element.key() == "channelTimeSinceRefTrigger") {
            this->relativeTimestamps.assign(element.value().begin(), element.value().end());
        } else if (element.key() == "channelNames") {
            this->signalNames.assign(element.value().begin(), element.value().end());
        } else if (element.key() == "channelValues") {
            this->strideArray.dims   = std::vector<int>(element.value()["dims"]);
            this->strideArray.values = std::vector<double>(element.value()["values"]);
        }
    }

    this->lastRefTrigger = this->refTrigger_ns;
<<<<<<< HEAD
    addToBuffers();
}

AcquisitionSpectra::AcquisitionSpectra() {}

AcquisitionSpectra::AcquisitionSpectra(int _numSignals) {
    std::vector<Buffer> _buffers(_numSignals);
    this->buffers = _buffers;
}

void AcquisitionSpectra::addToBuffers() {
    this->buffers[0].signalName = this->signalName;
    this->buffers[0].assign(this->channelFrequencyValues, this->channelMagnitudeValues);
}

void AcquisitionSpectra::deserialize() {
    if (this->jsonString.substr(0, 21) != "\"AcquisitionSpectra\":") {
        return;
    }
    std::string modifiedJsonString = this->jsonString;

    modifiedJsonString.erase(0, 21);

    auto json_obj = json::parse(modifiedJsonString);
    for (auto &element : json_obj.items()) {
        if (element.key() == "refTriggerStamp") {
            this->refTrigger_ns = element.value();
            this->refTrigger_s  = this->refTrigger_ns / std::pow(10, 9);
        } else if (element.key() == "channelName") {
            this->signalName = element.value();
        } else if (element.key() == "channelMagnitudeValues") {
            this->channelMagnitudeValues.assign(element.value().begin(), element.value().end());
        } else if (element.key() == "channelFrequencyValues") {
            this->channelFrequencyValues.assign(element.value().begin(), element.value().end());
        }
    }

=======
    this->lastTimeStamp  = this->lastRefTrigger + relativeTimestamps.back() * 1e9;
    addToBuffers();
}

AcquisitionSpectra::AcquisitionSpectra() {}

AcquisitionSpectra::AcquisitionSpectra(int _numSignals) {
    std::vector<Buffer> _buffers(_numSignals);
    this->buffers = _buffers;
}

void AcquisitionSpectra::addToBuffers() {
    this->buffers[0].signalName = this->signalName;
    this->buffers[0].assign(this->channelFrequencyValues, this->channelMagnitudeValues);
}

void AcquisitionSpectra::deserialize() {
    if (this->jsonString.substr(0, 21) != "\"AcquisitionSpectra\":") {
        return;
    }
    std::string modifiedJsonString = this->jsonString;

    modifiedJsonString.erase(0, 21);

    auto json_obj = json::parse(modifiedJsonString);
    for (auto &element : json_obj.items()) {
        if (element.key() == "refTriggerStamp") {
            this->refTrigger_ns = element.value();
            this->refTrigger_s  = this->refTrigger_ns / std::pow(10, 9);
        } else if (element.key() == "channelName") {
            this->signalName = element.value();
        } else if (element.key() == "channelMagnitudeValues") {
            this->channelMagnitudeValues.assign(element.value().begin(), element.value().end());
        } else if (element.key() == "channelFrequencyValues") {
            this->channelFrequencyValues.assign(element.value().begin(), element.value().end());
        }
    }
    lastTimeStamp        = lastRefTrigger;
>>>>>>> d60187d2
    this->lastRefTrigger = this->refTrigger_ns;
    addToBuffers();
}<|MERGE_RESOLUTION|>--- conflicted
+++ resolved
@@ -82,12 +82,9 @@
     auto json_obj = json::parse(modifiedJsonString);
     for (auto &element : json_obj.items()) {
         if (element.key() == "refTriggerStamp") {
-<<<<<<< HEAD
-=======
             if (element.value() == 0) {
                 return;
             }
->>>>>>> d60187d2
             this->refTrigger_ns = element.value();
             this->refTrigger_s  = refTrigger_ns / std::pow(10, 9);
         } else if (element.key() == "channelTimeSinceRefTrigger") {
@@ -101,45 +98,6 @@
     }
 
     this->lastRefTrigger = this->refTrigger_ns;
-<<<<<<< HEAD
-    addToBuffers();
-}
-
-AcquisitionSpectra::AcquisitionSpectra() {}
-
-AcquisitionSpectra::AcquisitionSpectra(int _numSignals) {
-    std::vector<Buffer> _buffers(_numSignals);
-    this->buffers = _buffers;
-}
-
-void AcquisitionSpectra::addToBuffers() {
-    this->buffers[0].signalName = this->signalName;
-    this->buffers[0].assign(this->channelFrequencyValues, this->channelMagnitudeValues);
-}
-
-void AcquisitionSpectra::deserialize() {
-    if (this->jsonString.substr(0, 21) != "\"AcquisitionSpectra\":") {
-        return;
-    }
-    std::string modifiedJsonString = this->jsonString;
-
-    modifiedJsonString.erase(0, 21);
-
-    auto json_obj = json::parse(modifiedJsonString);
-    for (auto &element : json_obj.items()) {
-        if (element.key() == "refTriggerStamp") {
-            this->refTrigger_ns = element.value();
-            this->refTrigger_s  = this->refTrigger_ns / std::pow(10, 9);
-        } else if (element.key() == "channelName") {
-            this->signalName = element.value();
-        } else if (element.key() == "channelMagnitudeValues") {
-            this->channelMagnitudeValues.assign(element.value().begin(), element.value().end());
-        } else if (element.key() == "channelFrequencyValues") {
-            this->channelFrequencyValues.assign(element.value().begin(), element.value().end());
-        }
-    }
-
-=======
     this->lastTimeStamp  = this->lastRefTrigger + relativeTimestamps.back() * 1e9;
     addToBuffers();
 }
@@ -178,7 +136,6 @@
         }
     }
     lastTimeStamp        = lastRefTrigger;
->>>>>>> d60187d2
     this->lastRefTrigger = this->refTrigger_ns;
     addToBuffers();
 }