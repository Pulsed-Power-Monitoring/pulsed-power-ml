#include <deserialize_json.h>
#include <emscripten.h>
#include <emscripten/fetch.h>
#include <emscripten_fetch.h>
#include <format>
#include <iostream>
#include <string.h>

template<typename T>
void Subscription<T>::downloadSucceeded(emscripten_fetch_t *fetch) {
    // The data is now available at fetch->data[0] through fetch->data[fetch->numBytes-1];
    this->acquisition.jsonString.assign(fetch->data, fetch->numBytes);

    emscripten_fetch_close(fetch); // Free data associated with the fetch.
    this->fetchSuccessful     = true;
    this->acquisition.success = true;
}

template<typename T>
void Subscription<T>::downloadFailed(emscripten_fetch_t *fetch) {
    printf("Downloading %s failed, HTTP failure status code: %d.\n", fetch->url, fetch->status);
    emscripten_fetch_close(fetch); // Also free data on failure.
    this->fetchFinished       = true;
    this->acquisition.success = false;
}

template<typename T>
void onDownloadSucceeded(emscripten_fetch_t *fetch) {
    Subscription<T> *sub = static_cast<Subscription<T> *>(fetch->userData);
    sub->downloadSucceeded(fetch);
}

template<typename T>
void onDownloadFailed(emscripten_fetch_t *fetch) {
    Subscription<T> *sub = static_cast<Subscription<T> *>(fetch->userData);
    sub->downloadFailed(fetch);
}

template<typename T>
Subscription<T>::Subscription(const std::string &_url, const std::vector<std::string> &_requestedSignals, const float _updateFrequency)
    : url(_url), requestedSignals(_requestedSignals), updateFrequency(_updateFrequency) {
    for (std::string str : _requestedSignals) {
        this->url = this->url + str + ",";
    }
    if (!this->url.empty()) {
        this->url.pop_back();
    }

    T _acquisition(_requestedSignals);
    this->acquisition = _acquisition;

    if (url.find("channelNameFilter") != std::string::npos) {
        this->extendedUrl = this->url + "&lastRefTrigger=0";
    } else {
        this->extendedUrl = this->url;
    }

    auto   clock        = std::chrono::system_clock::now();
    double currentTime  = static_cast<double>(std::chrono::duration_cast<std::chrono::seconds>(clock.time_since_epoch()).count());
    this->lastFetchTime = currentTime;
}

template<typename T>
void Subscription<T>::fetch() {
    emscripten_fetch_attr_t attr;
    emscripten_fetch_attr_init(&attr);
    strcpy(attr.requestMethod, "GET");
    // static const char *custom_headers[3] = { "X-OPENCMW-METHOD", "POLL", nullptr };
    // attr.requestHeaders = custom_headers;
    attr.attributes    = EMSCRIPTEN_FETCH_LOAD_TO_MEMORY;
    attr.onsuccess     = onDownloadSucceeded<T>;
    attr.onerror       = onDownloadFailed<T>;
    attr.userData      = this;

    auto   clock       = std::chrono::system_clock::now();
    double currentTime = (std::chrono::duration_cast<std::chrono::milliseconds>(clock.time_since_epoch()).count()) / 1000.0;
    if (currentTime - this->lastFetchTime >= 1.0f / this->updateFrequency) {
        if (this->fetchFinished) {
            this->fetchFinished = false;
            emscripten_fetch(&attr, this->extendedUrl.c_str());
        }
        if (fetchSuccessful) {
            this->acquisition.deserialize();
<<<<<<< HEAD
            if (url.find("channelNameFilter") != std::string::npos) {
=======
            if (url.find("nilm_predict_values") == std::string::npos) {
>>>>>>> 32d7c9fa
                updateUrl();
            }
            this->fetchSuccessful = false;
            this->fetchFinished   = true;
            this->lastFetchTime   = currentTime;
        }
    }
}

template<typename T>
void Subscription<T>::updateUrl() {
    this->extendedUrl = this->url + "&lastRefTrigger=" + std::to_string(acquisition.lastTimeStamp);
}

template class Subscription<Acquisition>;
template class Subscription<AcquisitionSpectra>;
template class Subscription<PowerUsage>;
template class Subscription<RealPowerUsage>;<|MERGE_RESOLUTION|>--- conflicted
+++ resolved
@@ -81,11 +81,7 @@
         }
         if (fetchSuccessful) {
             this->acquisition.deserialize();
-<<<<<<< HEAD
             if (url.find("channelNameFilter") != std::string::npos) {
-=======
-            if (url.find("nilm_predict_values") == std::string::npos) {
->>>>>>> 32d7c9fa
                 updateUrl();
             }
             this->fetchSuccessful = false;
