#include <deserialize_json.h>
#include <emscripten.h>
#include <emscripten/fetch.h>
#include <emscripten_fetch.h>
#include <format>
#include <iostream>
#include <string.h>

template<typename T>
void Subscription<T>::downloadSucceeded(emscripten_fetch_t *fetch) {
    // The data is now available at fetch->data[0] through fetch->data[fetch->numBytes-1];
    this->acquisition.jsonString.assign(fetch->data, fetch->numBytes);
    this->fetchSuccessful = true;

    emscripten_fetch_close(fetch); // Free data associated with the fetch.
}

template<typename T>
void Subscription<T>::downloadFailed(emscripten_fetch_t *fetch) {
    printf("Downloading %s failed, HTTP failure status code: %d.\n", fetch->url, fetch->status);
    emscripten_fetch_close(fetch); // Also free data on failure.
    this->fetchFinished = true;
}

template<typename T>
void onDownloadSucceeded(emscripten_fetch_t *fetch) {
    Subscription<T> *sub = static_cast<Subscription<T> *>(fetch->userData);
    sub->downloadSucceeded(fetch);
}

template<typename T>
void onDownloadFailed(emscripten_fetch_t *fetch) {
    Subscription<T> *sub = static_cast<Subscription<T> *>(fetch->userData);
    sub->downloadFailed(fetch);
}

template<typename T>
Subscription<T>::Subscription(const std::string _url, const std::vector<std::string> &_requestedSignals) {
    this->url        = _url;
    requestedSignals = _requestedSignals;
    for (std::string str : _requestedSignals) {
        this->url = this->url + str + ",";
    }
    if (!this->url.empty()) {
        this->url.pop_back();
    }

    int numSignals = _requestedSignals.size();
    T   _acquisition(numSignals);
    this->acquisition = _acquisition;

    this->extendedUrl = this->url + "&lastRefTrigger=0";
}

template<typename T>
void Subscription<T>::fetch() {
    emscripten_fetch_attr_t attr;
    emscripten_fetch_attr_init(&attr);
    strcpy(attr.requestMethod, "GET");
    // static const char *custom_headers[3] = { "X-OPENCMW-METHOD", "POLL", nullptr };
    // attr.requestHeaders = custom_headers;
    attr.attributes = EMSCRIPTEN_FETCH_LOAD_TO_MEMORY;
    attr.onsuccess  = onDownloadSucceeded<T>;
    attr.onerror    = onDownloadFailed<T>;
    attr.userData   = this;

    if (this->fetchFinished) {
        emscripten_fetch(&attr, this->extendedUrl.c_str());
        this->fetchFinished = false;
    }
    if (fetchSuccessful) {
        this->acquisition.deserialize();
        updateUrl();
        this->fetchSuccessful = false;
        this->fetchFinished   = true;
    }
}

template<typename T>
void Subscription<T>::updateUrl() {
<<<<<<< HEAD
    this->extendedUrl = this->url + "&lastRefTrigger=" + std::to_string(this->acquisition.lastRefTrigger);
=======
    this->extendedUrl = this->url + "&lastRefTrigger=" + std::to_string(acquisition.lastTimeStamp);
>>>>>>> d60187d2
}

template class Subscription<Acquisition>;
template class Subscription<AcquisitionSpectra>;<|MERGE_RESOLUTION|>--- conflicted
+++ resolved
@@ -78,11 +78,7 @@
 
 template<typename T>
 void Subscription<T>::updateUrl() {
-<<<<<<< HEAD
-    this->extendedUrl = this->url + "&lastRefTrigger=" + std::to_string(this->acquisition.lastRefTrigger);
-=======
     this->extendedUrl = this->url + "&lastRefTrigger=" + std::to_string(acquisition.lastTimeStamp);
->>>>>>> d60187d2
 }
 
 template class Subscription<Acquisition>;
