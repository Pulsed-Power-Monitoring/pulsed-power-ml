--- conflicted
+++ resolved
@@ -329,10 +329,186 @@
     coordinate: [2320, 1616.0]
     rotation: 0
     state: true
-<<<<<<< HEAD
 - name: blocks_keep_one_in_n_1_1
   id: blocks_keep_one_in_n
-=======
+  parameters:
+    affinity: ''
+    alias: ''
+    comment: ''
+    maxoutbuf: '0'
+    minoutbuf: '0'
+    n: '1000'
+    type: float
+    vlen: '1'
+  states:
+    bus_sink: false
+    bus_source: false
+    bus_structure: null
+    coordinate: [2320, 1576.0]
+    rotation: 0
+    state: true
+- name: blocks_keep_one_in_n_1_1_0
+  id: blocks_keep_one_in_n
+  parameters:
+    affinity: ''
+    alias: ''
+    comment: ''
+    maxoutbuf: '0'
+    minoutbuf: '0'
+    n: '1000'
+    type: float
+    vlen: '1'
+  states:
+    bus_sink: false
+    bus_source: false
+    bus_structure: null
+    coordinate: [2320, 1536.0]
+    rotation: 0
+    state: true
+- name: blocks_keep_one_in_n_1_2
+  id: blocks_keep_one_in_n
+  parameters:
+    affinity: ''
+    alias: ''
+    comment: ''
+    maxoutbuf: '0'
+    minoutbuf: '0'
+    n: '1000'
+    type: float
+    vlen: '1'
+  states:
+    bus_sink: false
+    bus_source: false
+    bus_structure: null
+    coordinate: [2320, 1496.0]
+    rotation: 0
+    state: true
+- name: blocks_keep_one_in_n_1_2_0
+  id: blocks_keep_one_in_n
+  parameters:
+    affinity: ''
+    alias: ''
+    comment: ''
+    maxoutbuf: '0'
+    minoutbuf: '0'
+    n: '60000'
+    type: float
+    vlen: '1'
+  states:
+    bus_sink: false
+    bus_source: false
+    bus_structure: null
+    coordinate: [2320, 2288.0]
+    rotation: 0
+    state: true
+- name: blocks_keep_one_in_n_1_2_0_0
+  id: blocks_keep_one_in_n
+  parameters:
+    affinity: ''
+    alias: ''
+    comment: ''
+    maxoutbuf: '0'
+    minoutbuf: '0'
+    n: '60000'
+    type: float
+    vlen: '1'
+  states:
+    bus_sink: false
+    bus_source: false
+    bus_structure: null
+    coordinate: [2320, 2328.0]
+    rotation: 0
+    state: true
+- name: blocks_keep_one_in_n_1_2_0_1
+  id: blocks_keep_one_in_n
+  parameters:
+    affinity: ''
+    alias: ''
+    comment: ''
+    maxoutbuf: '0'
+    minoutbuf: '0'
+    n: '60000'
+    type: float
+    vlen: '1'
+  states:
+    bus_sink: false
+    bus_source: false
+    bus_structure: null
+    coordinate: [2320, 2408.0]
+    rotation: 0
+    state: true
+- name: blocks_keep_one_in_n_1_2_0_2
+  id: blocks_keep_one_in_n
+  parameters:
+    affinity: ''
+    alias: ''
+    comment: ''
+    maxoutbuf: '0'
+    minoutbuf: '0'
+    n: '60000'
+    type: float
+    vlen: '1'
+  states:
+    bus_sink: false
+    bus_source: false
+    bus_structure: null
+    coordinate: [2320, 2368.0]
+    rotation: 0
+    state: true
+- name: blocks_keep_one_in_n_1_3
+  id: blocks_keep_one_in_n
+  parameters:
+    affinity: ''
+    alias: ''
+    comment: ''
+    maxoutbuf: '0'
+    minoutbuf: '0'
+    n: '10'
+    type: float
+    vlen: '1'
+  states:
+    bus_sink: false
+    bus_source: false
+    bus_structure: null
+    coordinate: [2320, 744.0]
+    rotation: 0
+    state: true
+- name: blocks_keep_one_in_n_1_3_0
+  id: blocks_keep_one_in_n
+  parameters:
+    affinity: ''
+    alias: ''
+    comment: ''
+    maxoutbuf: '0'
+    minoutbuf: '0'
+    n: '10'
+    type: float
+    vlen: '1'
+  states:
+    bus_sink: false
+    bus_source: false
+    bus_structure: null
+    coordinate: [2320, 784.0]
+    rotation: 0
+    state: true
+- name: blocks_keep_one_in_n_1_3_1
+  id: blocks_keep_one_in_n
+  parameters:
+    affinity: ''
+    alias: ''
+    comment: ''
+    maxoutbuf: '0'
+    minoutbuf: '0'
+    n: '10'
+    type: float
+    vlen: '1'
+  states:
+    bus_sink: false
+    bus_source: false
+    bus_structure: null
+    coordinate: [2320, 704.0]
+    rotation: 0
+    state: true
 - name: blocks_keep_one_in_n_2
   id: blocks_keep_one_in_n
   parameters:
@@ -341,6 +517,42 @@
     comment: ''
     maxoutbuf: '0'
     minoutbuf: '0'
+    n: '200'
+    type: float
+    vlen: '1'
+  states:
+    bus_sink: false
+    bus_source: false
+    bus_structure: null
+    coordinate: [696, 344.0]
+    rotation: 0
+    state: true
+- name: blocks_keep_one_in_n_2_0
+  id: blocks_keep_one_in_n
+  parameters:
+    affinity: ''
+    alias: ''
+    comment: ''
+    maxoutbuf: '0'
+    minoutbuf: '0'
+    n: '200'
+    type: float
+    vlen: '1'
+  states:
+    bus_sink: false
+    bus_source: false
+    bus_structure: null
+    coordinate: [704, 1736.0]
+    rotation: 0
+    state: true
+- name: blocks_keep_one_in_n_2
+  id: blocks_keep_one_in_n
+  parameters:
+    affinity: ''
+    alias: ''
+    comment: ''
+    maxoutbuf: '0'
+    minoutbuf: '0'
     n: '400'
     type: float
     vlen: '1'
@@ -387,83 +599,183 @@
     coordinate: [360, 1392.0]
     rotation: 0
     state: true
+- name: blocks_keep_one_in_n_2
+  id: blocks_keep_one_in_n
+  parameters:
+    affinity: ''
+    alias: ''
+    comment: ''
+    maxoutbuf: '0'
+    minoutbuf: '0'
+    n: '400'
+    type: float
+    vlen: '1'
+  states:
+    bus_sink: false
+    bus_source: false
+    bus_structure: null
+    coordinate: [496, 1408.0]
+    rotation: 0
+    state: true
+- name: blocks_multiply_const_vxx_0
+  id: blocks_multiply_const_vxx
+  parameters:
+    affinity: ''
+    alias: ''
+    comment: ''
+    const: 2/512
+    maxoutbuf: '0'
+    minoutbuf: '0'
+    type: complex
+    vlen: '512'
+  states:
+    bus_sink: false
+    bus_source: false
+    bus_structure: null
+    coordinate: [1296, 1396.0]
+    rotation: 0
+    state: true
+- name: blocks_multiply_xx_0
+  id: blocks_multiply_xx
+  parameters:
+    affinity: ''
+    alias: ''
+    comment: ''
+    maxoutbuf: '0'
+    minoutbuf: '0'
+    num_inputs: '2'
+    type: float
+    vlen: '1'
+  states:
+    bus_sink: false
+    bus_source: false
+    bus_structure: null
+    coordinate: [360, 1392.0]
+    rotation: 0
+    state: true
 - name: blocks_multiply_xx_0_0_0
   id: blocks_multiply_xx
->>>>>>> b59e2e61
-  parameters:
-    affinity: ''
-    alias: ''
-    comment: ''
-    maxoutbuf: '0'
-    minoutbuf: '0'
-    n: '1000'
-    type: float
-    vlen: '1'
-  states:
-    bus_sink: false
-    bus_source: false
-    bus_structure: null
-    coordinate: [2320, 1576.0]
-    rotation: 0
-    state: true
-- name: blocks_keep_one_in_n_1_1_0
-  id: blocks_keep_one_in_n
-  parameters:
-    affinity: ''
-    alias: ''
-    comment: ''
-    maxoutbuf: '0'
-    minoutbuf: '0'
-    n: '1000'
-    type: float
-    vlen: '1'
-  states:
-    bus_sink: false
-    bus_source: false
-    bus_structure: null
-    coordinate: [2320, 1536.0]
-    rotation: 0
-    state: true
-- name: blocks_keep_one_in_n_1_2
-  id: blocks_keep_one_in_n
-  parameters:
-    affinity: ''
-    alias: ''
-    comment: ''
-    maxoutbuf: '0'
-    minoutbuf: '0'
-    n: '1000'
-    type: float
-    vlen: '1'
-  states:
-    bus_sink: false
-    bus_source: false
-    bus_structure: null
-    coordinate: [2320, 1496.0]
-    rotation: 0
-    state: true
-- name: blocks_keep_one_in_n_1_2_0
-  id: blocks_keep_one_in_n
-  parameters:
-    affinity: ''
-    alias: ''
-    comment: ''
-    maxoutbuf: '0'
-    minoutbuf: '0'
-    n: '60000'
-    type: float
-    vlen: '1'
-  states:
-    bus_sink: false
-    bus_source: false
-    bus_structure: null
-    coordinate: [2320, 2288.0]
-    rotation: 0
-    state: true
-<<<<<<< HEAD
-- name: blocks_keep_one_in_n_1_2_0_0
-  id: blocks_keep_one_in_n
-=======
+  parameters:
+    affinity: ''
+    alias: ''
+    comment: ''
+    maxoutbuf: '0'
+    minoutbuf: '0'
+    num_inputs: '2'
+    type: float
+    vlen: '1'
+  states:
+    bus_sink: false
+    bus_source: false
+    bus_structure: null
+    coordinate: [1184, 1344.0]
+    rotation: 0
+    state: true
+- name: blocks_multiply_xx_0_1_0
+  id: blocks_multiply_xx
+  parameters:
+    affinity: ''
+    alias: ''
+    comment: ''
+    maxoutbuf: '0'
+    minoutbuf: '0'
+    num_inputs: '2'
+    type: float
+    vlen: '1'
+  states:
+    bus_sink: false
+    bus_source: false
+    bus_structure: null
+    coordinate: [1184, 1176.0]
+    rotation: 0
+    state: true
+- name: blocks_multiply_xx_0_2_0
+  id: blocks_multiply_xx
+  parameters:
+    affinity: ''
+    alias: ''
+    comment: ''
+    maxoutbuf: '0'
+    minoutbuf: '0'
+    num_inputs: '2'
+    type: float
+    vlen: '1'
+  states:
+    bus_sink: false
+    bus_source: false
+    bus_structure: null
+    coordinate: [1184, 1280.0]
+    rotation: 0
+    state: true
+- name: blocks_multiply_xx_0_3
+  id: blocks_multiply_xx
+  parameters:
+    affinity: ''
+    alias: ''
+    comment: ''
+    maxoutbuf: '0'
+    minoutbuf: '0'
+    num_inputs: '2'
+    type: float
+    vlen: '1'
+  states:
+    bus_sink: false
+    bus_source: false
+    bus_structure: null
+    coordinate: [1184, 1112.0]
+    rotation: 0
+    state: true
+- name: blocks_null_sink_0_0_1
+  id: blocks_null_sink
+  parameters:
+    affinity: ''
+    alias: ''
+    bus_structure_sink: '[[0,],]'
+    comment: ''
+    num_inputs: '4'
+    type: float
+    vlen: '1'
+  states:
+    bus_sink: false
+    bus_source: false
+    bus_structure: null
+    coordinate: [2568, 520.0]
+    rotation: 0
+    state: true
+- name: blocks_null_sink_0_0_1_0
+  id: blocks_null_sink
+  parameters:
+    affinity: ''
+    alias: ''
+    bus_structure_sink: '[[0,],]'
+    comment: ''
+    num_inputs: '4'
+    type: float
+    vlen: '1'
+  states:
+    bus_sink: false
+    bus_source: false
+    bus_structure: null
+    coordinate: [2576, 1320.0]
+    rotation: 0
+    state: true
+- name: blocks_null_sink_0_0_1_1
+  id: blocks_null_sink
+  parameters:
+    affinity: ''
+    alias: ''
+    bus_structure_sink: '[[0,],]'
+    comment: ''
+    num_inputs: '4'
+    type: float
+    vlen: '1'
+  states:
+    bus_sink: false
+    bus_source: false
+    bus_structure: null
+    coordinate: [2568, 2104.0]
+    rotation: 0
+    state: true
 - name: blocks_stream_to_vector_0
   id: blocks_stream_to_vector
   parameters:
@@ -482,215 +794,26 @@
     coordinate: [872, 1408.0]
     rotation: 0
     state: true
+- name: blocks_stream_to_vector_0
+  id: blocks_stream_to_vector
+  parameters:
+    affinity: ''
+    alias: ''
+    comment: ''
+    maxoutbuf: '0'
+    minoutbuf: '0'
+    num_items: '4000'
+    type: float
+    vlen: '1'
+  states:
+    bus_sink: false
+    bus_source: false
+    bus_structure: null
+    coordinate: [872, 1408.0]
+    rotation: 0
+    state: true
 - name: blocks_sub_xx_0_0
   id: blocks_sub_xx
->>>>>>> b59e2e61
-  parameters:
-    affinity: ''
-    alias: ''
-    comment: ''
-    maxoutbuf: '0'
-    minoutbuf: '0'
-    n: '60000'
-    type: float
-    vlen: '1'
-  states:
-    bus_sink: false
-    bus_source: false
-    bus_structure: null
-    coordinate: [2320, 2328.0]
-    rotation: 0
-    state: true
-- name: blocks_keep_one_in_n_1_2_0_1
-  id: blocks_keep_one_in_n
-  parameters:
-    affinity: ''
-    alias: ''
-    comment: ''
-    maxoutbuf: '0'
-    minoutbuf: '0'
-    n: '60000'
-    type: float
-    vlen: '1'
-  states:
-    bus_sink: false
-    bus_source: false
-    bus_structure: null
-    coordinate: [2320, 2408.0]
-    rotation: 0
-    state: true
-- name: blocks_keep_one_in_n_1_2_0_2
-  id: blocks_keep_one_in_n
-  parameters:
-    affinity: ''
-    alias: ''
-    comment: ''
-    maxoutbuf: '0'
-    minoutbuf: '0'
-    n: '60000'
-    type: float
-    vlen: '1'
-  states:
-    bus_sink: false
-    bus_source: false
-    bus_structure: null
-    coordinate: [2320, 2368.0]
-    rotation: 0
-    state: true
-- name: blocks_keep_one_in_n_1_3
-  id: blocks_keep_one_in_n
-  parameters:
-    affinity: ''
-    alias: ''
-    comment: ''
-    maxoutbuf: '0'
-    minoutbuf: '0'
-    n: '10'
-    type: float
-    vlen: '1'
-  states:
-    bus_sink: false
-    bus_source: false
-    bus_structure: null
-    coordinate: [2320, 744.0]
-    rotation: 0
-    state: true
-- name: blocks_keep_one_in_n_1_3_0
-  id: blocks_keep_one_in_n
-  parameters:
-    affinity: ''
-    alias: ''
-    comment: ''
-    maxoutbuf: '0'
-    minoutbuf: '0'
-    n: '10'
-    type: float
-    vlen: '1'
-  states:
-    bus_sink: false
-    bus_source: false
-    bus_structure: null
-    coordinate: [2320, 784.0]
-    rotation: 0
-    state: true
-- name: blocks_keep_one_in_n_1_3_1
-  id: blocks_keep_one_in_n
-  parameters:
-    affinity: ''
-    alias: ''
-    comment: ''
-    maxoutbuf: '0'
-    minoutbuf: '0'
-    n: '10'
-    type: float
-    vlen: '1'
-  states:
-    bus_sink: false
-    bus_source: false
-    bus_structure: null
-    coordinate: [2320, 704.0]
-    rotation: 0
-    state: true
-- name: blocks_keep_one_in_n_2
-  id: blocks_keep_one_in_n
-  parameters:
-    affinity: ''
-    alias: ''
-    comment: ''
-    maxoutbuf: '0'
-    minoutbuf: '0'
-    n: '200'
-    type: float
-    vlen: '1'
-  states:
-    bus_sink: false
-    bus_source: false
-    bus_structure: null
-    coordinate: [696, 344.0]
-    rotation: 0
-    state: true
-- name: blocks_keep_one_in_n_2_0
-  id: blocks_keep_one_in_n
-  parameters:
-    affinity: ''
-    alias: ''
-    comment: ''
-    maxoutbuf: '0'
-    minoutbuf: '0'
-    n: '200'
-    type: float
-    vlen: '1'
-  states:
-    bus_sink: false
-    bus_source: false
-    bus_structure: null
-    coordinate: [704, 1736.0]
-    rotation: 0
-    state: true
-- name: blocks_keep_one_in_n_2
-  id: blocks_keep_one_in_n
-  parameters:
-    affinity: ''
-    alias: ''
-    comment: ''
-    maxoutbuf: '0'
-    minoutbuf: '0'
-    n: '400'
-    type: float
-    vlen: '1'
-  states:
-    bus_sink: false
-    bus_source: false
-    bus_structure: null
-    coordinate: [496, 1408.0]
-    rotation: 0
-    state: true
-- name: blocks_multiply_const_vxx_0
-  id: blocks_multiply_const_vxx
-  parameters:
-    affinity: ''
-    alias: ''
-    comment: ''
-    const: 2/512
-    maxoutbuf: '0'
-    minoutbuf: '0'
-    type: complex
-    vlen: '512'
-  states:
-    bus_sink: false
-    bus_source: false
-    bus_structure: null
-    coordinate: [1296, 1396.0]
-    rotation: 0
-    state: true
-<<<<<<< HEAD
-- name: blocks_multiply_xx_0
-  id: blocks_multiply_xx
-=======
-- name: fft_vxx_0
-  id: fft_vxx
-  parameters:
-    affinity: ''
-    alias: ''
-    comment: ''
-    fft_size: '512'
-    forward: 'True'
-    maxoutbuf: '0'
-    minoutbuf: '0'
-    nthreads: '1'
-    shift: 'True'
-    type: float
-    window: window.rectangular(512)
-  states:
-    bus_sink: false
-    bus_source: false
-    bus_structure: null
-    coordinate: [1064, 1372.0]
-    rotation: 0
-    state: true
-- name: in_samp_rate
-  id: parameter
->>>>>>> b59e2e61
   parameters:
     affinity: ''
     alias: ''
@@ -704,196 +827,8 @@
     bus_sink: false
     bus_source: false
     bus_structure: null
-    coordinate: [360, 1392.0]
-    rotation: 0
-    state: true
-- name: blocks_multiply_xx_0_0_0
-  id: blocks_multiply_xx
-  parameters:
-    affinity: ''
-    alias: ''
-    comment: ''
-    maxoutbuf: '0'
-    minoutbuf: '0'
-    num_inputs: '2'
-    type: float
-    vlen: '1'
-  states:
-    bus_sink: false
-    bus_source: false
-    bus_structure: null
-    coordinate: [1184, 1344.0]
-    rotation: 0
-    state: true
-- name: blocks_multiply_xx_0_1_0
-  id: blocks_multiply_xx
-  parameters:
-    affinity: ''
-    alias: ''
-    comment: ''
-    maxoutbuf: '0'
-    minoutbuf: '0'
-    num_inputs: '2'
-    type: float
-    vlen: '1'
-  states:
-    bus_sink: false
-    bus_source: false
-    bus_structure: null
-<<<<<<< HEAD
-    coordinate: [1184, 1176.0]
-=======
-    coordinate: [688, 1084.0]
-    rotation: 0
-    state: true
-- name: low_pass_filter_0_0_0
-  id: low_pass_filter
-  parameters:
-    affinity: ''
-    alias: ''
-    beta: '6.76'
-    comment: ''
-    cutoff_freq: '20'
-    decim: '10'
-    gain: '1'
-    interp: '1'
-    maxoutbuf: '0'
-    minoutbuf: '0'
-    samp_rate: '500'
-    type: fir_filter_fff
-    width: '100'
-    win: window.WIN_HAMMING
-  states:
-    bus_sink: false
-    bus_source: false
-    bus_structure: null
-    coordinate: [672, 1356.0]
->>>>>>> b59e2e61
-    rotation: 0
-    state: true
-- name: blocks_multiply_xx_0_2_0
-  id: blocks_multiply_xx
-  parameters:
-    affinity: ''
-    alias: ''
-    comment: ''
-    maxoutbuf: '0'
-    minoutbuf: '0'
-    num_inputs: '2'
-    type: float
-    vlen: '1'
-  states:
-    bus_sink: false
-    bus_source: false
-    bus_structure: null
-    coordinate: [1184, 1280.0]
-    rotation: 0
-    state: true
-- name: blocks_multiply_xx_0_3
-  id: blocks_multiply_xx
-  parameters:
-    affinity: ''
-    alias: ''
-    comment: ''
-    maxoutbuf: '0'
-    minoutbuf: '0'
-    num_inputs: '2'
-    type: float
-    vlen: '1'
-  states:
-    bus_sink: false
-    bus_source: false
-    bus_structure: null
-    coordinate: [1184, 1112.0]
-    rotation: 0
-    state: true
-- name: blocks_null_sink_0_0_1
-  id: blocks_null_sink
-  parameters:
-    affinity: ''
-    alias: ''
-    bus_structure_sink: '[[0,],]'
-    comment: ''
-    num_inputs: '4'
-    type: float
-    vlen: '1'
-  states:
-    bus_sink: false
-    bus_source: false
-    bus_structure: null
-    coordinate: [2568, 520.0]
-    rotation: 0
-    state: true
-- name: blocks_null_sink_0_0_1_0
-  id: blocks_null_sink
-  parameters:
-    affinity: ''
-    alias: ''
-    bus_structure_sink: '[[0,],]'
-    comment: ''
-    num_inputs: '4'
-    type: float
-    vlen: '1'
-  states:
-    bus_sink: false
-    bus_source: false
-    bus_structure: null
-    coordinate: [2576, 1320.0]
-    rotation: 0
-    state: true
-- name: blocks_null_sink_0_0_1_1
-  id: blocks_null_sink
-  parameters:
-    affinity: ''
-    alias: ''
-    bus_structure_sink: '[[0,],]'
-    comment: ''
-    num_inputs: '4'
-    type: float
-    vlen: '1'
-  states:
-    bus_sink: false
-    bus_source: false
-    bus_structure: null
-    coordinate: [2568, 2104.0]
-    rotation: 0
-    state: true
-- name: blocks_stream_to_vector_0
-  id: blocks_stream_to_vector
-  parameters:
-    affinity: ''
-    alias: ''
-    comment: ''
-    maxoutbuf: '0'
-    minoutbuf: '0'
-    num_items: '4000'
-    type: float
-    vlen: '1'
-  states:
-    bus_sink: false
-    bus_source: false
-    bus_structure: null
-    coordinate: [872, 1408.0]
-    rotation: 0
-    state: true
-- name: blocks_sub_xx_0_0
-  id: blocks_sub_xx
-  parameters:
-    affinity: ''
-    alias: ''
-    comment: ''
-    maxoutbuf: '0'
-    minoutbuf: '0'
-    num_inputs: '2'
-    type: float
-    vlen: '1'
-  states:
-    bus_sink: false
-    bus_source: false
-    bus_structure: null
     coordinate: [1832, 1232.0]
     rotation: 0
-<<<<<<< HEAD
     state: enabled
 - name: blocks_throttle_0
   id: blocks_throttle
@@ -1107,6 +1042,27 @@
     coordinate: [1064, 1372.0]
     rotation: 0
     state: true
+- name: fft_vxx_0
+  id: fft_vxx
+  parameters:
+    affinity: ''
+    alias: ''
+    comment: ''
+    fft_size: '512'
+    forward: 'True'
+    maxoutbuf: '0'
+    minoutbuf: '0'
+    nthreads: '1'
+    shift: 'True'
+    type: float
+    window: window.rectangular(512)
+  states:
+    bus_sink: false
+    bus_source: false
+    bus_structure: null
+    coordinate: [1064, 1372.0]
+    rotation: 0
+    state: true
 - name: in_samp_rate
   id: parameter
   parameters:
@@ -1145,6 +1101,54 @@
     bus_sink: false
     bus_source: false
     bus_structure: null
+    coordinate: [680, 4.0]
+    rotation: 0
+    state: true
+- name: low_pass_filter_0_0
+  id: low_pass_filter
+  parameters:
+    affinity: ''
+    alias: ''
+    beta: '6.76'
+    comment: ''
+    cutoff_freq: '400'
+    decim: '200'
+    gain: '1'
+    interp: '1'
+    maxoutbuf: '0'
+    minoutbuf: '0'
+    samp_rate: in_samp_rate
+    type: fir_filter_fff
+    width: '10'
+    win: window.WIN_HAMMING
+  states:
+    bus_sink: false
+    bus_source: false
+    bus_structure: null
+    coordinate: [688, 1084.0]
+    rotation: 0
+    state: true
+- name: low_pass_filter_0_0_0
+  id: low_pass_filter
+  parameters:
+    affinity: ''
+    alias: ''
+    beta: '6.76'
+    comment: ''
+    cutoff_freq: '20'
+    decim: '10'
+    gain: '1'
+    interp: '1'
+    maxoutbuf: '0'
+    minoutbuf: '0'
+    samp_rate: '500'
+    type: fir_filter_fff
+    width: '100'
+    win: window.WIN_HAMMING
+  states:
+    bus_sink: false
+    bus_source: false
+    bus_structure: null
     coordinate: [672, 1356.0]
     rotation: 0
     state: true
@@ -1312,8 +1316,6 @@
     bus_structure: null
     coordinate: [648, 644.0]
     rotation: 0
-=======
->>>>>>> b59e2e61
     state: true
 - name: pulsed_power_opencmw_freq_sink_0
   id: pulsed_power_opencmw_freq_sink
@@ -1331,10 +1333,25 @@
     coordinate: [1672, 1388.0]
     rotation: 0
     state: true
+- name: pulsed_power_opencmw_freq_sink_0
+  id: pulsed_power_opencmw_freq_sink
+  parameters:
+    affinity: ''
+    alias: ''
+    bandwidth: '50'
+    comment: ''
+    signal_name: signal_fft
+    signal_unit: W
+  states:
+    bus_sink: false
+    bus_source: false
+    bus_structure: null
+    coordinate: [1672, 1388.0]
+    rotation: 0
+    state: true
 - name: pulsed_power_opencmw_time_sink_0_0
   id: pulsed_power_opencmw_time_sink
   parameters:
-<<<<<<< HEAD
     affinity: ''
     alias: ''
     comment: ''
@@ -1369,8 +1386,6 @@
 - name: pulsed_power_opencmw_time_sink_0_0_1_0
   id: pulsed_power_opencmw_time_sink
   parameters:
-=======
->>>>>>> b59e2e61
     affinity: ''
     alias: ''
     comment: ''
@@ -1535,11 +1550,7 @@
     bus_sink: false
     bus_source: false
     bus_structure: null
-<<<<<<< HEAD
     coordinate: [880, 1716.0]
-=======
-    coordinate: [896, 1116.0]
->>>>>>> b59e2e61
     rotation: 0
     state: true
 - name: pulsed_power_opencmw_time_sink_7_0
@@ -1556,11 +1567,7 @@
     bus_sink: false
     bus_source: false
     bus_structure: null
-<<<<<<< HEAD
     coordinate: [928, 1524.0]
-=======
-    coordinate: [992, 1012.0]
->>>>>>> b59e2e61
     rotation: 0
     state: true
 - name: pulsed_power_power_calc_ff_0
@@ -1808,7 +1815,6 @@
 - [blocks_divide_xx_0_0_0, '0', blocks_transcendental_0_0_0, '0']
 - [blocks_divide_xx_0_1, '0', blocks_transcendental_0_1, '0']
 - [blocks_keep_one_in_n_0, '0', pulsed_power_opencmw_time_sink_5_0, '0']
-<<<<<<< HEAD
 - [blocks_keep_one_in_n_0_0, '0', pulsed_power_opencmw_time_sink_5_0_0, '0']
 - [blocks_keep_one_in_n_0_0_0, '0', pulsed_power_opencmw_time_sink_5_0_1, '0']
 - [blocks_keep_one_in_n_1, '0', pulsed_power_opencmw_time_sink_0_0, '3']
@@ -1825,15 +1831,6 @@
 - [blocks_keep_one_in_n_1_3_1, '0', pulsed_power_opencmw_time_sink_0_0, '0']
 - [blocks_keep_one_in_n_2, '0', pulsed_power_opencmw_time_sink_4, '0']
 - [blocks_keep_one_in_n_2_0, '0', pulsed_power_opencmw_time_sink_6_0, '0']
-=======
-- [blocks_keep_one_in_n_1, '0', pulsed_power_opencmw_time_sink_0_0, '0']
-- [blocks_keep_one_in_n_1_0, '0', pulsed_power_opencmw_time_sink_3_0, '0']
-- [blocks_keep_one_in_n_1_1, '0', pulsed_power_opencmw_time_sink_2_0, '0']
-- [blocks_keep_one_in_n_1_2, '0', pulsed_power_opencmw_time_sink_1_0, '0']
-- [blocks_keep_one_in_n_2, '0', low_pass_filter_0_0_0, '0']
-- [blocks_multiply_const_vxx_0, '0', blocks_complex_to_mag_0, '0']
-- [blocks_multiply_xx_0, '0', blocks_keep_one_in_n_2, '0']
->>>>>>> b59e2e61
 - [blocks_multiply_xx_0_0_0, '0', low_pass_filter_0_1_0_0, '0']
 - [blocks_multiply_xx_0_1_0, '0', low_pass_filter_0_1_1_0, '0']
 - [blocks_multiply_xx_0_2_0, '0', low_pass_filter_0_1_2_0, '0']
@@ -1841,14 +1838,6 @@
 - [blocks_stream_to_vector_0, '0', fft_vxx_0, '0']
 - [blocks_sub_xx_0_0, '0', pulsed_power_power_calc_ff_0, '2']
 - [blocks_throttle_0, '0', band_pass_filter_0_1, '0']
-<<<<<<< HEAD
-- [blocks_throttle_0, '0', blocks_keep_one_in_n_2_0, '0']
-- [blocks_throttle_0_0, '0', band_pass_filter_0_0_0, '0']
-- [blocks_throttle_0_0, '0', blocks_keep_one_in_n_2, '0']
-- [blocks_throttle_0_0, '0', pulsed_power_mains_frequency_calc_0, '0']
-- [blocks_transcendental_0_0_0, '0', blocks_sub_xx_0_0, '1']
-- [blocks_transcendental_0_1, '0', blocks_sub_xx_0_0, '0']
-=======
 - [blocks_throttle_0, '0', blocks_multiply_xx_0, '1']
 - [blocks_throttle_0, '0', low_pass_filter_0_0, '0']
 - [blocks_throttle_0_0, '0', band_pass_filter_0_0_0, '0']
@@ -1861,7 +1850,6 @@
 - [low_pass_filter_0, '0', pulsed_power_opencmw_time_sink_4, '0']
 - [low_pass_filter_0_0, '0', pulsed_power_opencmw_time_sink_6_0, '0']
 - [low_pass_filter_0_0_0, '0', blocks_stream_to_vector_0, '0']
->>>>>>> b59e2e61
 - [low_pass_filter_0_1_0_0, '0', blocks_divide_xx_0_0_0, '1']
 - [low_pass_filter_0_1_1_0, '0', blocks_divide_xx_0_1, '1']
 - [low_pass_filter_0_1_2_0, '0', blocks_divide_xx_0_0_0, '0']
