/*
 * Copyright 2020 Free Software Foundation, Inc.
 *
 * This file is part of GNU Radio
 *
 * SPDX-License-Identifier: GPL-3.0-or-later
 *
 */

#include <pybind11/pybind11.h>

#define NPY_NO_DEPRECATED_API NPY_1_7_API_VERSION
#include <numpy/arrayobject.h>

namespace py = pybind11;

// Headers for binding functions
/**************************************/
// The following comment block is used for
// gr_modtool to insert function prototypes
// Please do not delete
/**************************************/
// BINDING_FUNCTION_PROTOTYPES(
void bind_opencmw_time_sink(py::module& m);
void bind_opencmw_freq_sink(py::module& m);
<<<<<<< HEAD
=======
void bind_integration(py::module& m);
void bind_statistics(py::module& m);
>>>>>>> 2080dd6f
void bind_picoscope_4000a_source(py::module& m);
void bind_power_calc_ff(py::module& m);
void bind_mains_frequency_calc(py::module& m);
void bind_power_calc_cc(py::module& m);
// ) END BINDING_FUNCTION_PROTOTYPES


// We need this hack because import_array() returns NULL
// for newer Python versions.
// This function is also necessary because it ensures access to the C API
// and removes a warning.
void* init_numpy()
{
    import_array();
    return NULL;
}

PYBIND11_MODULE(pulsed_power_python, m)
{
    // Initialize the numpy C API
    // (otherwise we will see segmentation faults)
    init_numpy();

    // Allow access to base block methods
    py::module::import("gnuradio.gr");

    /**************************************/
    // The following comment block is used for
    // gr_modtool to insert binding function calls
    // Please do not delete
    /**************************************/
    // BINDING_FUNCTION_CALLS(
    bind_opencmw_time_sink(m);
    bind_opencmw_freq_sink(m);
<<<<<<< HEAD
=======
    bind_integration(m);
    bind_statistics(m);
>>>>>>> 2080dd6f
    bind_picoscope_4000a_source(m);
    bind_power_calc_ff(m);
    bind_mains_frequency_calc(m);
    bind_power_calc_cc(m);
    // ) END BINDING_FUNCTION_CALLS
}<|MERGE_RESOLUTION|>--- conflicted
+++ resolved
@@ -23,11 +23,8 @@
 // BINDING_FUNCTION_PROTOTYPES(
 void bind_opencmw_time_sink(py::module& m);
 void bind_opencmw_freq_sink(py::module& m);
-<<<<<<< HEAD
-=======
 void bind_integration(py::module& m);
 void bind_statistics(py::module& m);
->>>>>>> 2080dd6f
 void bind_picoscope_4000a_source(py::module& m);
 void bind_power_calc_ff(py::module& m);
 void bind_mains_frequency_calc(py::module& m);
@@ -62,14 +59,5 @@
     // BINDING_FUNCTION_CALLS(
     bind_opencmw_time_sink(m);
     bind_opencmw_freq_sink(m);
-<<<<<<< HEAD
-=======
-    bind_integration(m);
-    bind_statistics(m);
->>>>>>> 2080dd6f
-    bind_picoscope_4000a_source(m);
-    bind_power_calc_ff(m);
-    bind_mains_frequency_calc(m);
-    bind_power_calc_cc(m);
     // ) END BINDING_FUNCTION_CALLS
 }